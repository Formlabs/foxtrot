--- conflicted
+++ resolved
@@ -1,37 +1,20 @@
 #[derive(Debug, Copy, Clone, PartialEq, Eq, PartialOrd, Hash, Ord)]
 pub struct Id(pub usize);
 
-<<<<<<< HEAD
-#[derive(Debug, PartialEq)]
-pub struct ParameterValue(pub f64);
+#[derive(Debug, Copy, Clone, PartialEq)]
+pub struct VolumeMeasure(pub f64);
 
-#[derive(Debug, PartialEq)]
-pub struct CountMeasure(pub f64);
-
-#[derive(Debug, PartialEq)]
-pub struct AreaMeasure(pub f64);
-
-#[derive(Debug, PartialEq)]
-pub struct LengthMeasure(pub f64);
-
-#[derive(Debug, PartialEq)]
-pub struct PositiveLengthMeasure(pub f64);
-=======
 #[derive(Debug, Copy, Clone, PartialEq)]
 pub struct PositiveLengthMeasure(pub f64);
-
-#[derive(Debug, Copy, Clone, PartialEq)]
-pub struct LengthMeasure(pub f64);
 
 #[derive(Debug, Copy, Clone, PartialEq)]
 pub struct ParameterValue(pub f64);
 
 #[derive(Debug, Copy, Clone, PartialEq)]
-pub struct VolumeMeasure(pub f64);
+pub struct CountMeasure(pub f64);
 
 #[derive(Debug, Copy, Clone, PartialEq)]
-pub struct CountMeasure(pub f64);
->>>>>>> 1959e208
+pub struct LengthMeasure(pub f64);
 
 #[derive(Debug, Copy, Clone, PartialEq)]
 pub struct AreaMeasure(pub f64);
@@ -75,12 +58,8 @@
     WeDontSupportOneElmentEnumsYet,
 }
 
-<<<<<<< HEAD
+#[derive(Debug)]
 pub enum DataEntity<'a> {
-=======
-#[derive(Debug)]
-pub enum DataEntity {
->>>>>>> 1959e208
     Null,
     ComplexBucketType,
     AdvancedBrepShapeRepresentation(&'a str, Vec<Id>, Id),
