use std::time::SystemTime;
use step::parse::{striped_string_from_path, parse_entities_from_striped_file};

fn main() {
    let start = SystemTime::now();

    let filename = "/Users/Henry Heffan/Desktop/foxtrot/KondoMotherboard_RevB_full.step";
<<<<<<< HEAD
    let stripped_str = striped_string_from_path(filename);
    let entitys = parse_entities_from_striped_file(&stripped_str);

    println!("{}", entitys.len());
=======
    let entities = parse_file_at_path(filename);
    println!("{}", entities.0.len());
>>>>>>> 1959e208

    let end = SystemTime::now();
    let since_the_epoch = end.duration_since(start).expect("Time went backwards");
    println!("time {:?}", since_the_epoch);
}<|MERGE_RESOLUTION|>--- conflicted
+++ resolved
@@ -5,15 +5,10 @@
     let start = SystemTime::now();
 
     let filename = "/Users/Henry Heffan/Desktop/foxtrot/KondoMotherboard_RevB_full.step";
-<<<<<<< HEAD
     let stripped_str = striped_string_from_path(filename);
-    let entitys = parse_entities_from_striped_file(&stripped_str);
+    let entities = parse_entities_from_striped_file(&stripped_str);
 
-    println!("{}", entitys.len());
-=======
-    let entities = parse_file_at_path(filename);
     println!("{}", entities.0.len());
->>>>>>> 1959e208
 
     let end = SystemTime::now();
     let since_the_epoch = end.duration_since(start).expect("Time went backwards");
