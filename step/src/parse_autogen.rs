use crate::ap214_autogen::*;
use crate::parse_basics::{
    after_ws, after_wscomma, paren_tup, step_bool, step_float, step_id, step_identifier, step_opt,
    step_string, step_udecimal, step_vec, Res,
};
use nom::{
    branch::alt,
    bytes::complete::tag,
    combinator::opt,
    error::VerboseError,
    sequence::{delimited, terminated, tuple},
    Err as NomErr,
};

<<<<<<< HEAD
pub fn step_stf_parameter_value(input: &str) -> Res<&str, ParameterValue> {
    delimited(
        tuple((tag("PARAMETER_VALUE"), after_ws(tag("(")))),
        after_ws(step_float),
        after_ws(tag(")")),
    )(input)
    .map(|(next_input, res)| (next_input, ParameterValue(res)))
}

pub fn step_stf_count_measure(input: &str) -> Res<&str, CountMeasure> {
=======
pub fn step_stf_positive_length_measure(input: &str) -> Res<&str, PositiveLengthMeasure> {
>>>>>>> 1959e208
    delimited(
        tuple((tag("COUNT_MEASURE"), after_ws(tag("(")))),
        after_ws(step_float),
        after_ws(tag(")")),
    )(input)
    .map(|(next_input, res)| (next_input, CountMeasure(res)))
}

pub fn step_stf_area_measure(input: &str) -> Res<&str, AreaMeasure> {
    delimited(
        tuple((tag("AREA_MEASURE"), after_ws(tag("(")))),
        after_ws(step_float),
        after_ws(tag(")")),
    )(input)
    .map(|(next_input, res)| (next_input, AreaMeasure(res)))
}

pub fn step_stf_length_measure(input: &str) -> Res<&str, LengthMeasure> {
    delimited(
        tuple((tag("LENGTH_MEASURE"), after_ws(tag("(")))),
        after_ws(step_float),
        after_ws(tag(")")),
    )(input)
    .map(|(next_input, res)| (next_input, LengthMeasure(res)))
}

<<<<<<< HEAD
pub fn step_stf_positive_length_measure(input: &str) -> Res<&str, PositiveLengthMeasure> {
=======
pub fn step_stf_volume_measure(input: &str) -> Res<&str, VolumeMeasure> {
    delimited(
        tuple((tag("VOLUME_MEASURE"), after_ws(tag("(")))),
        after_ws(step_float),
        after_ws(tag(")")),
    )(input)
    .map(|(next_input, res)| (next_input, VolumeMeasure(res)))
}

pub fn step_stf_count_measure(input: &str) -> Res<&str, CountMeasure> {
>>>>>>> 1959e208
    delimited(
        tuple((tag("POSITIVE_LENGTH_MEASURE"), after_ws(tag("(")))),
        after_ws(step_float),
        after_ws(tag(")")),
    )(input)
    .map(|(next_input, res)| (next_input, PositiveLengthMeasure(res)))
}

pub fn step_stf_area_measure(input: &str) -> Res<&str, AreaMeasure> {
    delimited(
        tuple((tag("AREA_MEASURE"), after_ws(tag("(")))),
        after_ws(step_float),
        after_ws(tag(")")),
    )(input)
    .map(|(next_input, res)| (next_input, AreaMeasure(res)))
}

pub fn step_c_area_measure_or_volume_measure(input: &str) -> Res<&str, AreaMeasureOrVolumeMeasure> {
    tuple((
        alt((tag("AREA_MEASURE"), tag("VOLUME_MEASURE"))),
        delimited(after_ws(tag("(")), after_ws(step_float), after_ws(tag(")"))),
    ))(input)
    .map(|(next_input, res)| {
        (next_input, {
            let (tg, flt) = res;
            match tg {
                "AREA_MEASURE" => AreaMeasureOrVolumeMeasure::AreaMeasure(AreaMeasure(flt)),
                "VOLUME_MEASURE" => AreaMeasureOrVolumeMeasure::VolumeMeasure(VolumeMeasure(flt)),
                _ => panic!("unexpected string"),
            }
        })
    })
}

pub fn step_enum_surface_side(input: &str) -> Res<&str, SurfaceSide> {
    delimited(
        tag("."),
        alt((tag("POSITIVE"), tag("NEGATIVE"), tag("BOTH"))),
        tag("."),
    )(input)
    .map(|(next_input, res)| {
        (
            next_input,
            match res {
                "POSITIVE" => SurfaceSide::Positive,
                "NEGATIVE" => SurfaceSide::Negative,
                "BOTH" => SurfaceSide::Both,
                _ => panic!("unepected string"),
            },
        )
    })
}

pub fn step_enum_source(input: &str) -> Res<&str, Source> {
    delimited(
        tag("."),
        alt((tag("MADE"), tag("BOUGHT"), tag("NOT_KNOWN"))),
        tag("."),
    )(input)
    .map(|(next_input, res)| {
        (
            next_input,
            match res {
                "MADE" => Source::Made,
                "BOUGHT" => Source::Bought,
                "NOT_KNOWN" => Source::NotKnown,
                _ => panic!("unepected string"),
            },
        )
    })
}

pub fn step_enum_b_spline_enum1(input: &str) -> Res<&str, BSplineEnum1> {
    delimited(
        tag("."),
        alt((
            tag("UNSPECIFIED"),
            tag("WE_DONT_SUPPORT_ONE_ELMENT_ENUMS_YET"),
        )),
        tag("."),
    )(input)
    .map(|(next_input, res)| {
        (
            next_input,
            match res {
                "UNSPECIFIED" => BSplineEnum1::Unspecified,
                "WE_DONT_SUPPORT_ONE_ELMENT_ENUMS_YET" => {
                    BSplineEnum1::WeDontSupportOneElmentEnumsYet
                }
                _ => panic!("unepected string"),
            },
        )
    })
}

pub fn step_enum_b_spline_enum2(input: &str) -> Res<&str, BSplineEnum2> {
    delimited(
        tag("."),
        alt((
            tag("PIECEWISE_BEZIER_KNOTS"),
            tag("UNSPECIFIED"),
            tag("QUASI_UNIFORM_KNOTS"),
        )),
        tag("."),
    )(input)
    .map(|(next_input, res)| {
        (
            next_input,
            match res {
                "PIECEWISE_BEZIER_KNOTS" => BSplineEnum2::PiecewiseBezierKnots,
                "UNSPECIFIED" => BSplineEnum2::Unspecified,
                "QUASI_UNIFORM_KNOTS" => BSplineEnum2::QuasiUniformKnots,
                _ => panic!("unepected string"),
            },
        )
    })
}

pub fn step_enum_trimmed_curve_enum(input: &str) -> Res<&str, TrimmedCurveEnum> {
    delimited(
        tag("."),
        alt((
            tag("PARAMETER"),
            tag("WE_DONT_SUPPORT_ONE_ELMENT_ENUMS_YET"),
        )),
        tag("."),
    )(input)
    .map(|(next_input, res)| {
        (
            next_input,
            match res {
                "PARAMETER" => TrimmedCurveEnum::Parameter,
                "WE_DONT_SUPPORT_ONE_ELMENT_ENUMS_YET" => {
                    TrimmedCurveEnum::WeDontSupportOneElmentEnumsYet
                }
                _ => panic!("unepected string"),
            },
        )
    })
}

fn data_entity_advanced_brep_shape_representation<'a>(
    input: &'a str,
) -> Res<&'a str, DataEntity<'a>> {
    delimited(
        after_ws(tag("(")),
        tuple((
            after_ws(step_string),
            after_wscomma(step_vec(step_id)),
            after_wscomma(step_id),
        )),
        tuple((after_ws(tag(")")), after_ws(tag(";")))),
    )(input)
    .map(|(next_input, res)| {
        (next_input, {
            let (x0, x1, x2) = res;
            DataEntity::AdvancedBrepShapeRepresentation(x0, x1, x2)
        })
    })
}

fn data_entity_advanced_face<'a>(input: &'a str) -> Res<&'a str, DataEntity<'a>> {
    delimited(
        after_ws(tag("(")),
        tuple((
            after_ws(step_string),
            after_wscomma(step_vec(step_id)),
            after_wscomma(step_id),
            after_wscomma(step_bool),
        )),
        tuple((after_ws(tag(")")), after_ws(tag(";")))),
    )(input)
    .map(|(next_input, res)| {
        (next_input, {
            let (x0, x1, x2, x3) = res;
            DataEntity::AdvancedFace(x0, x1, x2, x3)
        })
    })
}

fn data_entity_application_context<'a>(input: &'a str) -> Res<&'a str, DataEntity<'a>> {
    delimited(
        after_ws(tag("(")),
        after_ws(step_string),
        tuple((after_ws(tag(")")), after_ws(tag(";")))),
    )(input)
    .map(|(next_input, res)| {
        (next_input, {
            let x0 = res;
            DataEntity::ApplicationContext(x0)
        })
    })
}

fn data_entity_application_protocol_definition<'a>(input: &'a str) -> Res<&'a str, DataEntity<'a>> {
    delimited(
        after_ws(tag("(")),
        tuple((
            after_ws(step_string),
            after_wscomma(step_string),
            after_wscomma(step_udecimal),
            after_wscomma(step_id),
        )),
        tuple((after_ws(tag(")")), after_ws(tag(";")))),
    )(input)
    .map(|(next_input, res)| {
        (next_input, {
            let (x0, x1, x2, x3) = res;
            DataEntity::ApplicationProtocolDefinition(x0, x1, x2, x3)
        })
    })
}

fn data_entity_axis2_placement_3d<'a>(input: &'a str) -> Res<&'a str, DataEntity<'a>> {
    delimited(
        after_ws(tag("(")),
        tuple((
            after_ws(step_string),
            after_wscomma(step_id),
            after_wscomma(step_id),
            after_wscomma(step_id),
        )),
        tuple((after_ws(tag(")")), after_ws(tag(";")))),
    )(input)
    .map(|(next_input, res)| {
        (next_input, {
            let (x0, x1, x2, x3) = res;
            DataEntity::Axis2Placement3d(x0, x1, x2, x3)
        })
    })
}

fn data_entity_b_spline_curve_with_knots<'a>(input: &'a str) -> Res<&'a str, DataEntity<'a>> {
    delimited(
        after_ws(tag("(")),
        tuple((
            after_ws(step_string),
            after_wscomma(step_udecimal),
            after_wscomma(step_vec(step_id)),
            after_wscomma(step_enum_b_spline_enum1),
            after_wscomma(step_bool),
            after_wscomma(step_bool),
            after_wscomma(step_vec(step_udecimal)),
            after_wscomma(step_vec(step_float)),
            after_wscomma(step_enum_b_spline_enum2),
        )),
        tuple((after_ws(tag(")")), after_ws(tag(";")))),
    )(input)
    .map(|(next_input, res)| {
        (next_input, {
            let (x0, x1, x2, x3, x4, x5, x6, x7, x8) = res;
            DataEntity::BSplineCurveWithKnots(x0, x1, x2, x3, x4, x5, x6, x7, x8)
        })
    })
}

fn data_entity_b_spline_surface_with_knots<'a>(input: &'a str) -> Res<&'a str, DataEntity<'a>> {
    delimited(
        after_ws(tag("(")),
        tuple((
            after_ws(step_string),
            after_wscomma(step_udecimal),
            after_wscomma(step_udecimal),
            after_wscomma(step_vec(step_vec(step_id))),
            after_wscomma(step_enum_b_spline_enum1),
            after_wscomma(step_bool),
            after_wscomma(step_bool),
            after_wscomma(step_bool),
            after_wscomma(step_vec(step_udecimal)),
            after_wscomma(step_vec(step_udecimal)),
            after_wscomma(step_vec(step_float)),
            after_wscomma(step_vec(step_float)),
            after_wscomma(step_enum_b_spline_enum2),
        )),
        tuple((after_ws(tag(")")), after_ws(tag(";")))),
    )(input)
    .map(|(next_input, res)| {
        (next_input, {
            let (x0, x1, x2, x3, x4, x5, x6, x7, x8, x9, x10, x11, x12) = res;
            DataEntity::BSplineSurfaceWithKnots(
                x0, x1, x2, x3, x4, x5, x6, x7, x8, x9, x10, x11, x12,
            )
        })
    })
}

fn data_entity_brep_with_voids<'a>(input: &'a str) -> Res<&'a str, DataEntity<'a>> {
    delimited(
        after_ws(tag("(")),
        tuple((
            after_ws(step_string),
            after_wscomma(step_id),
            after_wscomma(step_vec(step_id)),
        )),
        tuple((after_ws(tag(")")), after_ws(tag(";")))),
    )(input)
    .map(|(next_input, res)| {
        (next_input, {
            let (x0, x1, x2) = res;
            DataEntity::BrepWithVoids(x0, x1, x2)
        })
    })
}

fn data_entity_cartesian_point<'a>(input: &'a str) -> Res<&'a str, DataEntity<'a>> {
    delimited(
        after_ws(tag("(")),
        tuple((after_ws(step_string), after_wscomma(step_vec(step_float)))),
        tuple((after_ws(tag(")")), after_ws(tag(";")))),
    )(input)
    .map(|(next_input, res)| {
        (next_input, {
            let (x0, x1) = res;
            DataEntity::CartesianPoint(x0, x1)
        })
    })
}

fn data_entity_circle<'a>(input: &'a str) -> Res<&'a str, DataEntity<'a>> {
    delimited(
        after_ws(tag("(")),
        tuple((
            after_ws(step_string),
            after_wscomma(step_id),
            after_wscomma(step_float),
        )),
        tuple((after_ws(tag(")")), after_ws(tag(";")))),
    )(input)
    .map(|(next_input, res)| {
        (next_input, {
            let (x0, x1, x2) = res;
            DataEntity::Circle(x0, x1, x2)
        })
    })
}

fn data_entity_closed_shell<'a>(input: &'a str) -> Res<&'a str, DataEntity<'a>> {
    delimited(
        after_ws(tag("(")),
        tuple((after_ws(step_string), after_wscomma(step_vec(step_id)))),
        tuple((after_ws(tag(")")), after_ws(tag(";")))),
    )(input)
    .map(|(next_input, res)| {
        (next_input, {
            let (x0, x1) = res;
            DataEntity::ClosedShell(x0, x1)
        })
    })
}

fn data_entity_colour_rgb<'a>(input: &'a str) -> Res<&'a str, DataEntity<'a>> {
    delimited(
        after_ws(tag("(")),
        tuple((
            after_ws(step_string),
            after_wscomma(step_float),
            after_wscomma(step_float),
            after_wscomma(step_float),
        )),
        tuple((after_ws(tag(")")), after_ws(tag(";")))),
    )(input)
    .map(|(next_input, res)| {
        (next_input, {
            let (x0, x1, x2, x3) = res;
            DataEntity::ColourRgb(x0, x1, x2, x3)
        })
    })
}

fn data_entity_conical_surface<'a>(input: &'a str) -> Res<&'a str, DataEntity<'a>> {
    delimited(
        after_ws(tag("(")),
        tuple((
            after_ws(step_string),
            after_wscomma(step_id),
            after_wscomma(step_float),
            after_wscomma(step_float),
        )),
        tuple((after_ws(tag(")")), after_ws(tag(";")))),
    )(input)
    .map(|(next_input, res)| {
        (next_input, {
            let (x0, x1, x2, x3) = res;
            DataEntity::ConicalSurface(x0, x1, x2, x3)
        })
    })
}

fn data_entity_context_dependent_shape_representation<'a>(
    input: &'a str,
) -> Res<&'a str, DataEntity<'a>> {
    delimited(
        after_ws(tag("(")),
        tuple((after_ws(step_id), after_wscomma(step_id))),
        tuple((after_ws(tag(")")), after_ws(tag(";")))),
    )(input)
    .map(|(next_input, res)| {
        (next_input, {
            let (x0, x1) = res;
            DataEntity::ContextDependentShapeRepresentation(x0, x1)
        })
    })
}

fn data_entity_curve_style<'a>(input: &'a str) -> Res<&'a str, DataEntity<'a>> {
    delimited(
        after_ws(tag("(")),
        tuple((
            after_ws(step_string),
            after_wscomma(step_id),
            after_wscomma(step_stf_positive_length_measure),
            after_wscomma(step_id),
        )),
        tuple((after_ws(tag(")")), after_ws(tag(";")))),
    )(input)
    .map(|(next_input, res)| {
        (next_input, {
            let (x0, x1, x2, x3) = res;
            DataEntity::CurveStyle(x0, x1, x2, x3)
        })
    })
}

fn data_entity_cylindrical_surface<'a>(input: &'a str) -> Res<&'a str, DataEntity<'a>> {
    delimited(
        after_ws(tag("(")),
        tuple((
            after_ws(step_string),
            after_wscomma(step_id),
            after_wscomma(step_float),
        )),
        tuple((after_ws(tag(")")), after_ws(tag(";")))),
    )(input)
    .map(|(next_input, res)| {
        (next_input, {
            let (x0, x1, x2) = res;
            DataEntity::CylindricalSurface(x0, x1, x2)
        })
    })
}

fn data_entity_derived_unit<'a>(input: &'a str) -> Res<&'a str, DataEntity<'a>> {
    delimited(
        after_ws(tag("(")),
        after_ws(step_vec(step_id)),
        tuple((after_ws(tag(")")), after_ws(tag(";")))),
    )(input)
    .map(|(next_input, res)| {
        (next_input, {
            let x0 = res;
            DataEntity::DerivedUnit(x0)
        })
    })
}

fn data_entity_derived_unit_element<'a>(input: &'a str) -> Res<&'a str, DataEntity<'a>> {
    delimited(
        after_ws(tag("(")),
        tuple((after_ws(step_id), after_wscomma(step_float))),
        tuple((after_ws(tag(")")), after_ws(tag(";")))),
    )(input)
    .map(|(next_input, res)| {
        (next_input, {
            let (x0, x1) = res;
            DataEntity::DerivedUnitElement(x0, x1)
        })
    })
}

fn data_entity_descriptive_representation_item<'a>(input: &'a str) -> Res<&'a str, DataEntity<'a>> {
    delimited(
        after_ws(tag("(")),
        tuple((after_ws(step_string), after_wscomma(step_string))),
        tuple((after_ws(tag(")")), after_ws(tag(";")))),
    )(input)
    .map(|(next_input, res)| {
        (next_input, {
            let (x0, x1) = res;
            DataEntity::DescriptiveRepresentationItem(x0, x1)
        })
    })
}

fn data_entity_direction<'a>(input: &'a str) -> Res<&'a str, DataEntity<'a>> {
    delimited(
        after_ws(tag("(")),
        tuple((after_ws(step_string), after_wscomma(step_vec(step_float)))),
        tuple((after_ws(tag(")")), after_ws(tag(";")))),
    )(input)
    .map(|(next_input, res)| {
        (next_input, {
            let (x0, x1) = res;
            DataEntity::Direction(x0, x1)
        })
    })
}

fn data_entity_draughting_pre_defined_colour<'a>(input: &'a str) -> Res<&'a str, DataEntity<'a>> {
    delimited(
        after_ws(tag("(")),
        after_ws(step_string),
        tuple((after_ws(tag(")")), after_ws(tag(";")))),
    )(input)
    .map(|(next_input, res)| {
        (next_input, {
            let x0 = res;
            DataEntity::DraughtingPreDefinedColour(x0)
        })
    })
}

fn data_entity_draughting_pre_defined_curve_font<'a>(
    input: &'a str,
) -> Res<&'a str, DataEntity<'a>> {
    delimited(
        after_ws(tag("(")),
        after_ws(step_string),
        tuple((after_ws(tag(")")), after_ws(tag(";")))),
    )(input)
    .map(|(next_input, res)| {
        (next_input, {
            let x0 = res;
            DataEntity::DraughtingPreDefinedCurveFont(x0)
        })
    })
}

fn data_entity_edge_curve<'a>(input: &'a str) -> Res<&'a str, DataEntity<'a>> {
    delimited(
        after_ws(tag("(")),
        tuple((
            after_ws(step_string),
            after_wscomma(step_id),
            after_wscomma(step_id),
            after_wscomma(step_id),
            after_wscomma(step_bool),
        )),
        tuple((after_ws(tag(")")), after_ws(tag(";")))),
    )(input)
    .map(|(next_input, res)| {
        (next_input, {
            let (x0, x1, x2, x3, x4) = res;
            DataEntity::EdgeCurve(x0, x1, x2, x3, x4)
        })
    })
}

fn data_entity_edge_loop<'a>(input: &'a str) -> Res<&'a str, DataEntity<'a>> {
    delimited(
        after_ws(tag("(")),
        tuple((after_ws(step_string), after_wscomma(step_vec(step_id)))),
        tuple((after_ws(tag(")")), after_ws(tag(";")))),
    )(input)
    .map(|(next_input, res)| {
        (next_input, {
            let (x0, x1) = res;
            DataEntity::EdgeLoop(x0, x1)
        })
    })
}

fn data_entity_ellipse<'a>(input: &'a str) -> Res<&'a str, DataEntity<'a>> {
    delimited(
        after_ws(tag("(")),
        tuple((
            after_ws(step_string),
            after_wscomma(step_id),
            after_wscomma(step_float),
            after_wscomma(step_float),
        )),
        tuple((after_ws(tag(")")), after_ws(tag(";")))),
    )(input)
    .map(|(next_input, res)| {
        (next_input, {
            let (x0, x1, x2, x3) = res;
            DataEntity::Ellipse(x0, x1, x2, x3)
        })
    })
}

fn data_entity_face_bound<'a>(input: &'a str) -> Res<&'a str, DataEntity<'a>> {
    delimited(
        after_ws(tag("(")),
        tuple((
            after_ws(step_string),
            after_wscomma(step_id),
            after_wscomma(step_bool),
        )),
        tuple((after_ws(tag(")")), after_ws(tag(";")))),
    )(input)
    .map(|(next_input, res)| {
        (next_input, {
            let (x0, x1, x2) = res;
            DataEntity::FaceBound(x0, x1, x2)
        })
    })
}

fn data_entity_fill_area_style<'a>(input: &'a str) -> Res<&'a str, DataEntity<'a>> {
    delimited(
        after_ws(tag("(")),
        tuple((after_ws(step_string), after_wscomma(step_vec(step_id)))),
        tuple((after_ws(tag(")")), after_ws(tag(";")))),
    )(input)
    .map(|(next_input, res)| {
        (next_input, {
            let (x0, x1) = res;
            DataEntity::FillAreaStyle(x0, x1)
        })
    })
}

fn data_entity_fill_area_style_colour<'a>(input: &'a str) -> Res<&'a str, DataEntity<'a>> {
    delimited(
        after_ws(tag("(")),
        tuple((after_ws(step_string), after_wscomma(step_id))),
        tuple((after_ws(tag(")")), after_ws(tag(";")))),
    )(input)
    .map(|(next_input, res)| {
        (next_input, {
            let (x0, x1) = res;
            DataEntity::FillAreaStyleColour(x0, x1)
        })
    })
}

fn data_entity_geometric_curve_set<'a>(input: &'a str) -> Res<&'a str, DataEntity<'a>> {
    delimited(
        after_ws(tag("(")),
        tuple((after_ws(step_string), after_wscomma(step_vec(step_id)))),
        tuple((after_ws(tag(")")), after_ws(tag(";")))),
    )(input)
    .map(|(next_input, res)| {
        (next_input, {
            let (x0, x1) = res;
            DataEntity::GeometricCurveSet(x0, x1)
        })
    })
}

fn data_entity_item_defined_transformation<'a>(input: &'a str) -> Res<&'a str, DataEntity<'a>> {
    delimited(
        after_ws(tag("(")),
        tuple((
            after_ws(step_string),
            after_wscomma(step_string),
            after_wscomma(step_id),
            after_wscomma(step_id),
        )),
        tuple((after_ws(tag(")")), after_ws(tag(";")))),
    )(input)
    .map(|(next_input, res)| {
        (next_input, {
            let (x0, x1, x2, x3) = res;
            DataEntity::ItemDefinedTransformation(x0, x1, x2, x3)
        })
    })
}

fn data_entity_line<'a>(input: &'a str) -> Res<&'a str, DataEntity<'a>> {
    delimited(
        after_ws(tag("(")),
        tuple((
            after_ws(step_string),
            after_wscomma(step_id),
            after_wscomma(step_id),
        )),
        tuple((after_ws(tag(")")), after_ws(tag(";")))),
    )(input)
    .map(|(next_input, res)| {
        (next_input, {
            let (x0, x1, x2) = res;
            DataEntity::Line(x0, x1, x2)
        })
    })
}

fn data_entity_manifold_solid_brep<'a>(input: &'a str) -> Res<&'a str, DataEntity<'a>> {
    delimited(
        after_ws(tag("(")),
        tuple((after_ws(step_string), after_wscomma(step_id))),
        tuple((after_ws(tag(")")), after_ws(tag(";")))),
    )(input)
    .map(|(next_input, res)| {
        (next_input, {
            let (x0, x1) = res;
            DataEntity::ManifoldSolidBrep(x0, x1)
        })
    })
}

fn data_entity_manifold_surface_shape_representation<'a>(
    input: &'a str,
) -> Res<&'a str, DataEntity<'a>> {
    delimited(
        after_ws(tag("(")),
        tuple((
            after_ws(step_string),
            after_wscomma(step_vec(step_id)),
            after_wscomma(step_id),
        )),
        tuple((after_ws(tag(")")), after_ws(tag(";")))),
    )(input)
    .map(|(next_input, res)| {
        (next_input, {
            let (x0, x1, x2) = res;
            DataEntity::ManifoldSurfaceShapeRepresentation(x0, x1, x2)
        })
    })
}

fn data_entity_measure_representation_item<'a>(input: &'a str) -> Res<&'a str, DataEntity<'a>> {
    delimited(
        after_ws(tag("(")),
        tuple((
            after_ws(step_string),
            after_wscomma(step_c_area_measure_or_volume_measure),
            after_wscomma(step_id),
        )),
        tuple((after_ws(tag(")")), after_ws(tag(";")))),
    )(input)
    .map(|(next_input, res)| {
        (next_input, {
            let (x0, x1, x2) = res;
            DataEntity::MeasureRepresentationItem(x0, x1, x2)
        })
    })
}

fn data_entity_mechanical_design_geometric_presentation_representation<'a>(
    input: &'a str,
) -> Res<&'a str, DataEntity<'a>> {
    delimited(
        after_ws(tag("(")),
        tuple((
            after_ws(step_string),
            after_wscomma(step_vec(step_id)),
            after_wscomma(step_id),
        )),
        tuple((after_ws(tag(")")), after_ws(tag(";")))),
    )(input)
    .map(|(next_input, res)| {
        (next_input, {
            let (x0, x1, x2) = res;
            DataEntity::MechanicalDesignGeometricPresentationRepresentation(x0, x1, x2)
        })
    })
}

fn data_entity_next_assembly_usage_occurrence<'a>(input: &'a str) -> Res<&'a str, DataEntity<'a>> {
    delimited(
        after_ws(tag("(")),
        tuple((
            after_ws(step_string),
            after_wscomma(step_string),
            after_wscomma(step_string),
            after_wscomma(step_id),
            after_wscomma(step_id),
            after_wscomma(step_opt(step_string)),
        )),
        tuple((after_ws(tag(")")), after_ws(tag(";")))),
    )(input)
    .map(|(next_input, res)| {
        (next_input, {
            let (x0, x1, x2, x3, x4, x5) = res;
            DataEntity::NextAssemblyUsageOccurrence(x0, x1, x2, x3, x4, x5)
        })
    })
}

fn data_entity_open_shell<'a>(input: &'a str) -> Res<&'a str, DataEntity<'a>> {
    delimited(
        after_ws(tag("(")),
        tuple((after_ws(step_string), after_wscomma(step_vec(step_id)))),
        tuple((after_ws(tag(")")), after_ws(tag(";")))),
    )(input)
    .map(|(next_input, res)| {
        (next_input, {
            let (x0, x1) = res;
            DataEntity::OpenShell(x0, x1)
        })
    })
}

fn data_entity_oriented_closed_shell<'a>(input: &'a str) -> Res<&'a str, DataEntity<'a>> {
    delimited(
        after_ws(tag("(")),
        tuple((
            after_ws(step_string),
            after_wscomma(tag("*")),
            after_wscomma(step_id),
            after_wscomma(step_bool),
        )),
        tuple((after_ws(tag(")")), after_ws(tag(";")))),
    )(input)
    .map(|(next_input, res)| {
        (next_input, {
            let (x0, _, x2, x3) = res;
            DataEntity::OrientedClosedShell(x0, x2, x3)
        })
    })
}

fn data_entity_oriented_edge<'a>(input: &'a str) -> Res<&'a str, DataEntity<'a>> {
    delimited(
        after_ws(tag("(")),
        tuple((
            after_ws(step_string),
            after_wscomma(tag("*")),
            after_wscomma(tag("*")),
            after_wscomma(step_id),
            after_wscomma(step_bool),
        )),
        tuple((after_ws(tag(")")), after_ws(tag(";")))),
    )(input)
    .map(|(next_input, res)| {
        (next_input, {
            let (x0, _, _, x3, x4) = res;
            DataEntity::OrientedEdge(x0, x3, x4)
        })
    })
}

fn data_entity_over_riding_styled_item<'a>(input: &'a str) -> Res<&'a str, DataEntity<'a>> {
    delimited(
        after_ws(tag("(")),
        tuple((
            after_ws(step_string),
            after_wscomma(step_vec(step_id)),
            after_wscomma(step_id),
            after_wscomma(step_id),
        )),
        tuple((after_ws(tag(")")), after_ws(tag(";")))),
    )(input)
    .map(|(next_input, res)| {
        (next_input, {
            let (x0, x1, x2, x3) = res;
            DataEntity::OverRidingStyledItem(x0, x1, x2, x3)
        })
    })
}

fn data_entity_plane<'a>(input: &'a str) -> Res<&'a str, DataEntity<'a>> {
    delimited(
        after_ws(tag("(")),
        tuple((after_ws(step_string), after_wscomma(step_id))),
        tuple((after_ws(tag(")")), after_ws(tag(";")))),
    )(input)
    .map(|(next_input, res)| {
        (next_input, {
            let (x0, x1) = res;
            DataEntity::Plane(x0, x1)
        })
    })
}

fn data_entity_presentation_layer_assignment<'a>(input: &'a str) -> Res<&'a str, DataEntity<'a>> {
    delimited(
        after_ws(tag("(")),
        tuple((
            after_ws(step_string),
            after_wscomma(step_string),
            after_wscomma(step_vec(step_id)),
        )),
        tuple((after_ws(tag(")")), after_ws(tag(";")))),
    )(input)
    .map(|(next_input, res)| {
        (next_input, {
            let (x0, x1, x2) = res;
            DataEntity::PresentationLayerAssignment(x0, x1, x2)
        })
    })
}

fn data_entity_presentation_style_assignment<'a>(input: &'a str) -> Res<&'a str, DataEntity<'a>> {
    delimited(
        after_ws(tag("(")),
        after_ws(step_vec(step_id)),
        tuple((after_ws(tag(")")), after_ws(tag(";")))),
    )(input)
    .map(|(next_input, res)| {
        (next_input, {
            let x0 = res;
            DataEntity::PresentationStyleAssignment(x0)
        })
    })
}

fn data_entity_presentation_style_by_context<'a>(input: &'a str) -> Res<&'a str, DataEntity<'a>> {
    delimited(
        after_ws(tag("(")),
        tuple((after_ws(step_vec(step_id)), after_wscomma(step_id))),
        tuple((after_ws(tag(")")), after_ws(tag(";")))),
    )(input)
    .map(|(next_input, res)| {
        (next_input, {
            let (x0, x1) = res;
            DataEntity::PresentationStyleByContext(x0, x1)
        })
    })
}

fn data_entity_product<'a>(input: &'a str) -> Res<&'a str, DataEntity<'a>> {
    delimited(
        after_ws(tag("(")),
        tuple((
            after_ws(step_string),
            after_wscomma(step_string),
            after_wscomma(step_string),
            after_wscomma(step_vec(step_id)),
        )),
        tuple((after_ws(tag(")")), after_ws(tag(";")))),
    )(input)
    .map(|(next_input, res)| {
        (next_input, {
            let (x0, x1, x2, x3) = res;
            DataEntity::Product(x0, x1, x2, x3)
        })
    })
}

fn data_entity_product_category<'a>(input: &'a str) -> Res<&'a str, DataEntity<'a>> {
    delimited(
        after_ws(tag("(")),
        tuple((after_ws(step_string), after_wscomma(step_string))),
        tuple((after_ws(tag(")")), after_ws(tag(";")))),
    )(input)
    .map(|(next_input, res)| {
        (next_input, {
            let (x0, x1) = res;
            DataEntity::ProductCategory(x0, x1)
        })
    })
}

fn data_entity_product_context<'a>(input: &'a str) -> Res<&'a str, DataEntity<'a>> {
    delimited(
        after_ws(tag("(")),
        tuple((
            after_ws(step_string),
            after_wscomma(step_id),
            after_wscomma(step_string),
        )),
        tuple((after_ws(tag(")")), after_ws(tag(";")))),
    )(input)
    .map(|(next_input, res)| {
        (next_input, {
            let (x0, x1, x2) = res;
            DataEntity::ProductContext(x0, x1, x2)
        })
    })
}

fn data_entity_product_definition<'a>(input: &'a str) -> Res<&'a str, DataEntity<'a>> {
    delimited(
        after_ws(tag("(")),
        tuple((
            after_ws(step_string),
            after_wscomma(step_string),
            after_wscomma(step_id),
            after_wscomma(step_id),
        )),
        tuple((after_ws(tag(")")), after_ws(tag(";")))),
    )(input)
    .map(|(next_input, res)| {
        (next_input, {
            let (x0, x1, x2, x3) = res;
            DataEntity::ProductDefinition(x0, x1, x2, x3)
        })
    })
}

fn data_entity_product_definition_context<'a>(input: &'a str) -> Res<&'a str, DataEntity<'a>> {
    delimited(
        after_ws(tag("(")),
        tuple((
            after_ws(step_string),
            after_wscomma(step_id),
            after_wscomma(step_string),
        )),
        tuple((after_ws(tag(")")), after_ws(tag(";")))),
    )(input)
    .map(|(next_input, res)| {
        (next_input, {
            let (x0, x1, x2) = res;
            DataEntity::ProductDefinitionContext(x0, x1, x2)
        })
    })
}

fn data_entity_product_definition_formation<'a>(input: &'a str) -> Res<&'a str, DataEntity<'a>> {
    delimited(
        after_ws(tag("(")),
        tuple((
            after_ws(step_string),
            after_wscomma(step_string),
            after_wscomma(step_id),
        )),
        tuple((after_ws(tag(")")), after_ws(tag(";")))),
    )(input)
    .map(|(next_input, res)| {
        (next_input, {
            let (x0, x1, x2) = res;
            DataEntity::ProductDefinitionFormation(x0, x1, x2)
        })
    })
}

fn data_entity_product_definition_formation_with_specified_source<'a>(
    input: &'a str,
) -> Res<&'a str, DataEntity<'a>> {
    delimited(
        after_ws(tag("(")),
        tuple((
            after_ws(step_string),
            after_wscomma(step_string),
            after_wscomma(step_id),
            after_wscomma(step_enum_source),
        )),
        tuple((after_ws(tag(")")), after_ws(tag(";")))),
    )(input)
    .map(|(next_input, res)| {
        (next_input, {
            let (x0, x1, x2, x3) = res;
            DataEntity::ProductDefinitionFormationWithSpecifiedSource(x0, x1, x2, x3)
        })
    })
}

fn data_entity_product_definition_shape<'a>(input: &'a str) -> Res<&'a str, DataEntity<'a>> {
    delimited(
        after_ws(tag("(")),
        tuple((
            after_ws(step_string),
            after_wscomma(step_string),
            after_wscomma(step_id),
        )),
        tuple((after_ws(tag(")")), after_ws(tag(";")))),
    )(input)
    .map(|(next_input, res)| {
        (next_input, {
            let (x0, x1, x2) = res;
            DataEntity::ProductDefinitionShape(x0, x1, x2)
        })
    })
}

fn data_entity_product_related_product_category<'a>(
    input: &'a str,
) -> Res<&'a str, DataEntity<'a>> {
    delimited(
        after_ws(tag("(")),
        tuple((
            after_ws(step_string),
            after_wscomma(step_opt(step_string)),
            after_wscomma(step_vec(step_id)),
        )),
        tuple((after_ws(tag(")")), after_ws(tag(";")))),
    )(input)
    .map(|(next_input, res)| {
        (next_input, {
            let (x0, x1, x2) = res;
            DataEntity::ProductRelatedProductCategory(x0, x1, x2)
        })
    })
}

fn data_entity_property_definition<'a>(input: &'a str) -> Res<&'a str, DataEntity<'a>> {
    delimited(
        after_ws(tag("(")),
        tuple((
            after_ws(step_string),
            after_wscomma(step_string),
            after_wscomma(step_id),
        )),
        tuple((after_ws(tag(")")), after_ws(tag(";")))),
    )(input)
    .map(|(next_input, res)| {
        (next_input, {
            let (x0, x1, x2) = res;
            DataEntity::PropertyDefinition(x0, x1, x2)
        })
    })
}

fn data_entity_property_definition_representation<'a>(
    input: &'a str,
) -> Res<&'a str, DataEntity<'a>> {
    delimited(
        after_ws(tag("(")),
        tuple((after_ws(step_id), after_wscomma(step_id))),
        tuple((after_ws(tag(")")), after_ws(tag(";")))),
    )(input)
    .map(|(next_input, res)| {
        (next_input, {
            let (x0, x1) = res;
            DataEntity::PropertyDefinitionRepresentation(x0, x1)
        })
    })
}

fn data_entity_representation<'a>(input: &'a str) -> Res<&'a str, DataEntity<'a>> {
    delimited(
        after_ws(tag("(")),
        tuple((
            after_ws(step_opt(step_string)),
            after_wscomma(step_vec(step_id)),
            after_wscomma(step_opt(step_id)),
        )),
        tuple((after_ws(tag(")")), after_ws(tag(";")))),
    )(input)
    .map(|(next_input, res)| {
        (next_input, {
            let (x0, x1, x2) = res;
            DataEntity::Representation(x0, x1, x2)
        })
    })
}

fn data_entity_shape_aspect<'a>(input: &'a str) -> Res<&'a str, DataEntity<'a>> {
    delimited(
        after_ws(tag("(")),
        tuple((
            after_ws(step_string),
            after_wscomma(step_string),
            after_wscomma(step_id),
            after_wscomma(step_bool),
        )),
        tuple((after_ws(tag(")")), after_ws(tag(";")))),
    )(input)
    .map(|(next_input, res)| {
        (next_input, {
            let (x0, x1, x2, x3) = res;
            DataEntity::ShapeAspect(x0, x1, x2, x3)
        })
    })
}

fn data_entity_shape_definition_representation<'a>(input: &'a str) -> Res<&'a str, DataEntity<'a>> {
    delimited(
        after_ws(tag("(")),
        tuple((after_ws(step_id), after_wscomma(step_id))),
        tuple((after_ws(tag(")")), after_ws(tag(";")))),
    )(input)
    .map(|(next_input, res)| {
        (next_input, {
            let (x0, x1) = res;
            DataEntity::ShapeDefinitionRepresentation(x0, x1)
        })
    })
}

fn data_entity_shape_representation<'a>(input: &'a str) -> Res<&'a str, DataEntity<'a>> {
    delimited(
        after_ws(tag("(")),
        tuple((
            after_ws(step_string),
            after_wscomma(step_vec(step_id)),
            after_wscomma(step_id),
        )),
        tuple((after_ws(tag(")")), after_ws(tag(";")))),
    )(input)
    .map(|(next_input, res)| {
        (next_input, {
            let (x0, x1, x2) = res;
            DataEntity::ShapeRepresentation(x0, x1, x2)
        })
    })
}

fn data_entity_shape_representation_relationship<'a>(
    input: &'a str,
) -> Res<&'a str, DataEntity<'a>> {
    delimited(
        after_ws(tag("(")),
        tuple((
            after_ws(step_string),
            after_wscomma(step_string),
            after_wscomma(step_id),
            after_wscomma(step_id),
        )),
        tuple((after_ws(tag(")")), after_ws(tag(";")))),
    )(input)
    .map(|(next_input, res)| {
        (next_input, {
            let (x0, x1, x2, x3) = res;
            DataEntity::ShapeRepresentationRelationship(x0, x1, x2, x3)
        })
    })
}

fn data_entity_shell_based_surface_model<'a>(input: &'a str) -> Res<&'a str, DataEntity<'a>> {
    delimited(
        after_ws(tag("(")),
        tuple((after_ws(step_string), after_wscomma(step_vec(step_id)))),
        tuple((after_ws(tag(")")), after_ws(tag(";")))),
    )(input)
    .map(|(next_input, res)| {
        (next_input, {
            let (x0, x1) = res;
            DataEntity::ShellBasedSurfaceModel(x0, x1)
        })
    })
}

fn data_entity_spherical_surface<'a>(input: &'a str) -> Res<&'a str, DataEntity<'a>> {
    delimited(
        after_ws(tag("(")),
        tuple((
            after_ws(step_string),
            after_wscomma(step_id),
            after_wscomma(step_float),
        )),
        tuple((after_ws(tag(")")), after_ws(tag(";")))),
    )(input)
    .map(|(next_input, res)| {
        (next_input, {
            let (x0, x1, x2) = res;
            DataEntity::SphericalSurface(x0, x1, x2)
        })
    })
}

fn data_entity_styled_item<'a>(input: &'a str) -> Res<&'a str, DataEntity<'a>> {
    delimited(
        after_ws(tag("(")),
        tuple((
            after_ws(step_string),
            after_wscomma(step_vec(step_id)),
            after_wscomma(step_id),
        )),
        tuple((after_ws(tag(")")), after_ws(tag(";")))),
    )(input)
    .map(|(next_input, res)| {
        (next_input, {
            let (x0, x1, x2) = res;
            DataEntity::StyledItem(x0, x1, x2)
        })
    })
}

fn data_entity_surface_of_linear_extrusion<'a>(input: &'a str) -> Res<&'a str, DataEntity<'a>> {
    delimited(
        after_ws(tag("(")),
        tuple((
            after_ws(step_string),
            after_wscomma(step_id),
            after_wscomma(step_id),
        )),
        tuple((after_ws(tag(")")), after_ws(tag(";")))),
    )(input)
    .map(|(next_input, res)| {
        (next_input, {
            let (x0, x1, x2) = res;
            DataEntity::SurfaceOfLinearExtrusion(x0, x1, x2)
        })
    })
}

fn data_entity_surface_side_style<'a>(input: &'a str) -> Res<&'a str, DataEntity<'a>> {
    delimited(
        after_ws(tag("(")),
        tuple((after_ws(step_string), after_wscomma(step_vec(step_id)))),
        tuple((after_ws(tag(")")), after_ws(tag(";")))),
    )(input)
    .map(|(next_input, res)| {
        (next_input, {
            let (x0, x1) = res;
            DataEntity::SurfaceSideStyle(x0, x1)
        })
    })
}

fn data_entity_surface_style_fill_area<'a>(input: &'a str) -> Res<&'a str, DataEntity<'a>> {
    delimited(
        after_ws(tag("(")),
        after_ws(step_id),
        tuple((after_ws(tag(")")), after_ws(tag(";")))),
    )(input)
    .map(|(next_input, res)| {
        (next_input, {
            let x0 = res;
            DataEntity::SurfaceStyleFillArea(x0)
        })
    })
}

fn data_entity_surface_style_usage<'a>(input: &'a str) -> Res<&'a str, DataEntity<'a>> {
    delimited(
        after_ws(tag("(")),
        tuple((after_ws(step_enum_surface_side), after_wscomma(step_id))),
        tuple((after_ws(tag(")")), after_ws(tag(";")))),
    )(input)
    .map(|(next_input, res)| {
        (next_input, {
            let (x0, x1) = res;
            DataEntity::SurfaceStyleUsage(x0, x1)
        })
    })
}

fn data_entity_toroidal_surface<'a>(input: &'a str) -> Res<&'a str, DataEntity<'a>> {
    delimited(
        after_ws(tag("(")),
        tuple((
            after_ws(step_string),
            after_wscomma(step_id),
            after_wscomma(step_float),
            after_wscomma(step_float),
        )),
        tuple((after_ws(tag(")")), after_ws(tag(";")))),
    )(input)
    .map(|(next_input, res)| {
        (next_input, {
            let (x0, x1, x2, x3) = res;
            DataEntity::ToroidalSurface(x0, x1, x2, x3)
        })
    })
}

fn data_entity_trimmed_curve<'a>(input: &'a str) -> Res<&'a str, DataEntity<'a>> {
    delimited(
        after_ws(tag("(")),
        tuple((
            after_ws(step_string),
            after_wscomma(step_id),
            after_wscomma(delimited(
                tag("("),
                tuple((after_ws(step_id), after_wscomma(step_stf_parameter_value))),
                after_ws(tag(")")),
            )),
            after_wscomma(delimited(
                tag("("),
                tuple((after_ws(step_id), after_wscomma(step_stf_parameter_value))),
                after_ws(tag(")")),
            )),
            after_wscomma(step_bool),
            after_wscomma(step_enum_trimmed_curve_enum),
        )),
        tuple((after_ws(tag(")")), after_ws(tag(";")))),
    )(input)
    .map(|(next_input, res)| {
        (next_input, {
            let (x0, x1, x2, x3, x4, x5) = res;
            DataEntity::TrimmedCurve(x0, x1, x2, x3, x4, x5)
        })
    })
}

fn data_entity_uncertainty_measure_with_unit<'a>(input: &'a str) -> Res<&'a str, DataEntity<'a>> {
    delimited(
        after_ws(tag("(")),
        tuple((
            after_ws(step_stf_length_measure),
            after_wscomma(step_id),
            after_wscomma(step_string),
            after_wscomma(step_string),
        )),
        tuple((after_ws(tag(")")), after_ws(tag(";")))),
    )(input)
    .map(|(next_input, res)| {
        (next_input, {
            let (x0, x1, x2, x3) = res;
            DataEntity::UncertaintyMeasureWithUnit(x0, x1, x2, x3)
        })
    })
}

fn data_entity_value_representation_item<'a>(input: &'a str) -> Res<&'a str, DataEntity<'a>> {
    delimited(
        after_ws(tag("(")),
        tuple((after_ws(step_string), after_wscomma(step_stf_count_measure))),
        tuple((after_ws(tag(")")), after_ws(tag(";")))),
    )(input)
    .map(|(next_input, res)| {
        (next_input, {
            let (x0, x1) = res;
            DataEntity::ValueRepresentationItem(x0, x1)
        })
    })
}

fn data_entity_vector<'a>(input: &'a str) -> Res<&'a str, DataEntity<'a>> {
    delimited(
        after_ws(tag("(")),
        tuple((
            after_ws(step_string),
            after_wscomma(step_id),
            after_wscomma(step_float),
        )),
        tuple((after_ws(tag(")")), after_ws(tag(";")))),
    )(input)
    .map(|(next_input, res)| {
        (next_input, {
            let (x0, x1, x2) = res;
            DataEntity::Vector(x0, x1, x2)
        })
    })
}

fn data_entity_vertex_point<'a>(input: &'a str) -> Res<&'a str, DataEntity<'a>> {
    delimited(
        after_ws(tag("(")),
        tuple((after_ws(step_string), after_wscomma(step_id))),
        tuple((after_ws(tag(")")), after_ws(tag(";")))),
    )(input)
    .map(|(next_input, res)| {
        (next_input, {
            let (x0, x1) = res;
            DataEntity::VertexPoint(x0, x1)
        })
    })
}

pub fn data_entity_complex_bucket_type(input: &str) -> Res<&str, DataEntity> {
    terminated(paren_tup, after_ws(tag(";")))(input)
        .map(|(next_input, _)| (next_input, DataEntity::ComplexBucketType))
}

pub fn data_line(input: &str) -> Res<&str, (Id, DataEntity)> {
    let res = tuple((
        after_ws(step_id),
        after_ws(tag("=")),
        after_ws(opt(step_identifier)),
    ))(input);
    if res.is_err() {
        return res.map(|(a, (b, _, _))| (a, (b, DataEntity::ComplexBucketType)));
    }
    let (next_input, (id, _, opt_iden)) = res.expect("should be ok");

    if opt_iden.is_none() {
        return data_entity_complex_bucket_type(next_input)
            .map(|(next_input, ent)| (next_input, (id, ent)));
    }

    match opt_iden.unwrap() {
        "ADVANCED_BREP_SHAPE_REPRESENTATION" => {
            data_entity_advanced_brep_shape_representation(next_input)
        }
        "ADVANCED_FACE" => data_entity_advanced_face(next_input),
        "APPLICATION_CONTEXT" => data_entity_application_context(next_input),
        "APPLICATION_PROTOCOL_DEFINITION" => {
            data_entity_application_protocol_definition(next_input)
        }
        "AXIS2_PLACEMENT_3D" => data_entity_axis2_placement_3d(next_input),
        "B_SPLINE_CURVE_WITH_KNOTS" => data_entity_b_spline_curve_with_knots(next_input),
        "B_SPLINE_SURFACE_WITH_KNOTS" => data_entity_b_spline_surface_with_knots(next_input),
        "BREP_WITH_VOIDS" => data_entity_brep_with_voids(next_input),
        "CARTESIAN_POINT" => data_entity_cartesian_point(next_input),
        "CIRCLE" => data_entity_circle(next_input),
        "CLOSED_SHELL" => data_entity_closed_shell(next_input),
        "COLOUR_RGB" => data_entity_colour_rgb(next_input),
        "CONICAL_SURFACE" => data_entity_conical_surface(next_input),
        "CONTEXT_DEPENDENT_SHAPE_REPRESENTATION" => {
            data_entity_context_dependent_shape_representation(next_input)
        }
        "CURVE_STYLE" => data_entity_curve_style(next_input),
        "CYLINDRICAL_SURFACE" => data_entity_cylindrical_surface(next_input),
        "DERIVED_UNIT" => data_entity_derived_unit(next_input),
        "DERIVED_UNIT_ELEMENT" => data_entity_derived_unit_element(next_input),
        "DESCRIPTIVE_REPRESENTATION_ITEM" => {
            data_entity_descriptive_representation_item(next_input)
        }
        "DIRECTION" => data_entity_direction(next_input),
        "DRAUGHTING_PRE_DEFINED_COLOUR" => data_entity_draughting_pre_defined_colour(next_input),
        "DRAUGHTING_PRE_DEFINED_CURVE_FONT" => {
            data_entity_draughting_pre_defined_curve_font(next_input)
        }
        "EDGE_CURVE" => data_entity_edge_curve(next_input),
        "EDGE_LOOP" => data_entity_edge_loop(next_input),
        "ELLIPSE" => data_entity_ellipse(next_input),
        "FACE_BOUND" => data_entity_face_bound(next_input),
        "FILL_AREA_STYLE" => data_entity_fill_area_style(next_input),
        "FILL_AREA_STYLE_COLOUR" => data_entity_fill_area_style_colour(next_input),
        "GEOMETRIC_CURVE_SET" => data_entity_geometric_curve_set(next_input),
        "ITEM_DEFINED_TRANSFORMATION" => data_entity_item_defined_transformation(next_input),
        "LINE" => data_entity_line(next_input),
        "MANIFOLD_SOLID_BREP" => data_entity_manifold_solid_brep(next_input),
        "MANIFOLD_SURFACE_SHAPE_REPRESENTATION" => {
            data_entity_manifold_surface_shape_representation(next_input)
        }
        "MEASURE_REPRESENTATION_ITEM" => data_entity_measure_representation_item(next_input),
        "MECHANICAL_DESIGN_GEOMETRIC_PRESENTATION_REPRESENTATION" => {
            data_entity_mechanical_design_geometric_presentation_representation(next_input)
        }
        "NEXT_ASSEMBLY_USAGE_OCCURRENCE" => data_entity_next_assembly_usage_occurrence(next_input),
        "OPEN_SHELL" => data_entity_open_shell(next_input),
        "ORIENTED_CLOSED_SHELL" => data_entity_oriented_closed_shell(next_input),
        "ORIENTED_EDGE" => data_entity_oriented_edge(next_input),
        "OVER_RIDING_STYLED_ITEM" => data_entity_over_riding_styled_item(next_input),
        "PLANE" => data_entity_plane(next_input),
        "PRESENTATION_LAYER_ASSIGNMENT" => data_entity_presentation_layer_assignment(next_input),
        "PRESENTATION_STYLE_ASSIGNMENT" => data_entity_presentation_style_assignment(next_input),
        "PRESENTATION_STYLE_BY_CONTEXT" => data_entity_presentation_style_by_context(next_input),
        "PRODUCT" => data_entity_product(next_input),
        "PRODUCT_CATEGORY" => data_entity_product_category(next_input),
        "PRODUCT_CONTEXT" => data_entity_product_context(next_input),
        "PRODUCT_DEFINITION" => data_entity_product_definition(next_input),
        "PRODUCT_DEFINITION_CONTEXT" => data_entity_product_definition_context(next_input),
        "PRODUCT_DEFINITION_FORMATION" => data_entity_product_definition_formation(next_input),
        "PRODUCT_DEFINITION_FORMATION_WITH_SPECIFIED_SOURCE" => {
            data_entity_product_definition_formation_with_specified_source(next_input)
        }
        "PRODUCT_DEFINITION_SHAPE" => data_entity_product_definition_shape(next_input),
        "PRODUCT_RELATED_PRODUCT_CATEGORY" => {
            data_entity_product_related_product_category(next_input)
        }
        "PROPERTY_DEFINITION" => data_entity_property_definition(next_input),
        "PROPERTY_DEFINITION_REPRESENTATION" => {
            data_entity_property_definition_representation(next_input)
        }
        "REPRESENTATION" => data_entity_representation(next_input),
        "SHAPE_ASPECT" => data_entity_shape_aspect(next_input),
        "SHAPE_DEFINITION_REPRESENTATION" => {
            data_entity_shape_definition_representation(next_input)
        }
        "SHAPE_REPRESENTATION" => data_entity_shape_representation(next_input),
        "SHAPE_REPRESENTATION_RELATIONSHIP" => {
            data_entity_shape_representation_relationship(next_input)
        }
        "SHELL_BASED_SURFACE_MODEL" => data_entity_shell_based_surface_model(next_input),
        "SPHERICAL_SURFACE" => data_entity_spherical_surface(next_input),
        "STYLED_ITEM" => data_entity_styled_item(next_input),
        "SURFACE_OF_LINEAR_EXTRUSION" => data_entity_surface_of_linear_extrusion(next_input),
        "SURFACE_SIDE_STYLE" => data_entity_surface_side_style(next_input),
        "SURFACE_STYLE_FILL_AREA" => data_entity_surface_style_fill_area(next_input),
        "SURFACE_STYLE_USAGE" => data_entity_surface_style_usage(next_input),
        "TOROIDAL_SURFACE" => data_entity_toroidal_surface(next_input),
        "TRIMMED_CURVE" => data_entity_trimmed_curve(next_input),
        "UNCERTAINTY_MEASURE_WITH_UNIT" => data_entity_uncertainty_measure_with_unit(next_input),
        "VALUE_REPRESENTATION_ITEM" => data_entity_value_representation_item(next_input),
        "VECTOR" => data_entity_vector(next_input),
        "VERTEX_POINT" => data_entity_vertex_point(next_input),
        _ => Err(NomErr::Error(VerboseError { errors: vec![] })),
    }
    .map(|(next_input, ent)| (next_input, (id, ent)))
}

#[cfg(test)]
mod tests {
    use super::*;

    #[test]
    fn test_advanced_brep_shape_representation() {
        assert!(
            data_entity_advanced_brep_shape_representation("('',(#11,#162601),#162751);").is_ok()
        );
        assert!(
            data_entity_advanced_brep_shape_representation("('',(#11,#172997),#173477);").is_ok()
        );
        assert!(
            data_entity_advanced_brep_shape_representation("('',(#11,#177013),#177555);").is_ok()
        );
        assert!(
            data_entity_advanced_brep_shape_representation("('',(#11,#164807),#164957);").is_ok()
        );
        assert!(
            data_entity_advanced_brep_shape_representation("('',(#11,#369341),#371680);").is_ok()
        );
        assert!(
            data_entity_advanced_brep_shape_representation("('',(#11,#163891),#164041);").is_ok()
        );
        assert!(data_entity_advanced_brep_shape_representation("('',(#11,#8249),#8791);").is_ok());
        assert!(
            data_entity_advanced_brep_shape_representation("('',(#11,#162171),#162321);").is_ok()
        );
        assert!(
            data_entity_advanced_brep_shape_representation("('',(#11,#381801),#382783);").is_ok()
        );
        assert!(
            data_entity_advanced_brep_shape_representation("('',(#11,#35262),#39038);").is_ok()
        );
    }

    #[test]
    fn test_advanced_face() {
        assert!(data_entity_advanced_face("('',(#171209),#171227,.T.);").is_ok());
        assert!(data_entity_advanced_face("('',(#5709),#5715,.F.);").is_ok());
        assert!(data_entity_advanced_face("('',(#278724),#278735,.T.);").is_ok());
        assert!(data_entity_advanced_face("('',(#310987),#310998,.T.);").is_ok());
        assert!(data_entity_advanced_face("('',(#164638),#164663,.T.);").is_ok());
        assert!(data_entity_advanced_face("('',(#64437),#64474,.F.);").is_ok());
        assert!(data_entity_advanced_face("('',(#171305),#171327,.F.);").is_ok());
        assert!(data_entity_advanced_face("('',(#363889),#363905,.F.);").is_ok());
        assert!(data_entity_advanced_face("('',(#388369),#388396,.T.);").is_ok());
        assert!(data_entity_advanced_face("('',(#355788),#355799,.T.);").is_ok());
    }

    #[test]
    fn test_application_context() {
        assert!(data_entity_application_context(
            "(\n  'core data for automotive mechanical design processes');"
        )
        .is_ok());
    }

    #[test]
    fn test_application_protocol_definition() {
        assert!(data_entity_application_protocol_definition(
            "('international standard',\n  'automotive_design',2000,#2);"
        )
        .is_ok());
    }

    #[test]
    fn test_axis2_placement_3d() {
        assert!(data_entity_axis2_placement_3d("('',#348424,#348425,#348426);").is_ok());
        assert!(data_entity_axis2_placement_3d("('',#16936,#16937,#16938);").is_ok());
        assert!(data_entity_axis2_placement_3d("('',#249822,#249823,#249824);").is_ok());
        assert!(data_entity_axis2_placement_3d("('',#340719,#340720,#340721);").is_ok());
        assert!(data_entity_axis2_placement_3d("('',#82806,#82807,#82808);").is_ok());
        assert!(data_entity_axis2_placement_3d("('',#151744,#151745,#151746);").is_ok());
        assert!(data_entity_axis2_placement_3d("('',#278029,#278030,#278031);").is_ok());
        assert!(data_entity_axis2_placement_3d("('',#144629,#144630,#144631);").is_ok());
        assert!(data_entity_axis2_placement_3d("('',#204620,#204621,#204622);").is_ok());
        assert!(data_entity_axis2_placement_3d("('',#170730,#170731,#170732);").is_ok());
    }

    #[test]
    fn test_b_spline_curve_with_knots() {
        assert!(data_entity_b_spline_curve_with_knots("('',3,(#273781,#273782,#273783,\n    #273784),.UNSPECIFIED.,.F.,.F.,(4,4),(0.E+000,1.),\n  .PIECEWISE_BEZIER_KNOTS.);").is_ok());
        assert!(data_entity_b_spline_curve_with_knots("('',3,(#252094,#252095,#252096,\n    #252097),.UNSPECIFIED.,.F.,.F.,(4,4),(0.E+000,1.),\n  .PIECEWISE_BEZIER_KNOTS.);").is_ok());
        assert!(data_entity_b_spline_curve_with_knots("('',3,(#269158,#269159,#269160,\n    #269161),.UNSPECIFIED.,.F.,.F.,(4,4),(0.E+000,1.),\n  .PIECEWISE_BEZIER_KNOTS.);").is_ok());
        assert!(data_entity_b_spline_curve_with_knots("('',3,(#181755,#181756,#181757,\n    #181758),.UNSPECIFIED.,.F.,.F.,(4,4),(0.E+000,0.10471975512),\n  .PIECEWISE_BEZIER_KNOTS.);").is_ok());
        assert!(data_entity_b_spline_curve_with_knots("('',3,(#60082,#60083,#60084,#60085,\n    #60086,#60087,#60088,#60089,#60090,#60091),.UNSPECIFIED.,.F.,.F.,(4,\n    2,2,2,4),(5.205788810599E-012,1.241232100071E-003,\n    2.482464194937E-003,3.723696289803E-003,4.964928384668E-003),\n  .UNSPECIFIED.);").is_ok());
        assert!(data_entity_b_spline_curve_with_knots("('',3,(#51619,#51620,#51621,#51622,\n    #51623,#51624),.UNSPECIFIED.,.F.,.F.,(4,2,4),(1.737237004028E-016,\n    1.961965290198E-004,3.923930580394E-004),.UNSPECIFIED.);").is_ok());
        assert!(data_entity_b_spline_curve_with_knots("('',3,(#266473,#266474,#266475,\n    #266476),.UNSPECIFIED.,.F.,.F.,(4,4),(0.E+000,1.),\n  .PIECEWISE_BEZIER_KNOTS.);").is_ok());
        assert!(data_entity_b_spline_curve_with_knots("('',3,(#6407,#6408,#6409,#6410),\n  .UNSPECIFIED.,.F.,.F.,(4,4),(0.E+000,0.10471975512),\n  .PIECEWISE_BEZIER_KNOTS.);").is_ok());
        assert!(data_entity_b_spline_curve_with_knots("('',3,(#132351,#132352,#132353,\n    #132354),.UNSPECIFIED.,.F.,.F.,(4,4),(0.E+000,0.10471975512),\n  .PIECEWISE_BEZIER_KNOTS.);").is_ok());
        assert!(data_entity_b_spline_curve_with_knots("('',4,(#182468,#182469,#182470,\n    #182471,#182472),.UNSPECIFIED.,.F.,.F.,(5,5),(0.E+000,1.570796326795\n    ),.PIECEWISE_BEZIER_KNOTS.);").is_ok());
    }

    #[test]
    fn test_b_spline_surface_with_knots() {
        assert!(data_entity_b_spline_surface_with_knots("('',8,8,(\n    (#131931,#131932,#131933,#131934,#131935,#131936,#131937,#131938\n      ,#131939)\n    ,(#131940,#131941,#131942,#131943,#131944,#131945,#131946,#131947\n      ,#131948)\n    ,(#131949,#131950,#131951,#131952,#131953,#131954,#131955,#131956\n      ,#131957)\n    ,(#131958,#131959,#131960,#131961,#131962,#131963,#131964,#131965\n      ,#131966)\n    ,(#131967,#131968,#131969,#131970,#131971,#131972,#131973,#131974\n      ,#131975)\n    ,(#131976,#131977,#131978,#131979,#131980,#131981,#131982,#131983\n      ,#131984)\n    ,(#131985,#131986,#131987,#131988,#131989,#131990,#131991,#131992\n      ,#131993)\n    ,(#131994,#131995,#131996,#131997,#131998,#131999,#132000,#132001\n      ,#132002)\n    ,(#132003,#132004,#132005,#132006,#132007,#132008,#132009,#132010\n      ,#132011\n    )),.UNSPECIFIED.,.F.,.F.,.F.,(9,9),(9,9),(-7.778174593052E-002,\n    7.778174593052E-002),(-7.315613219613E-003,8.855910256723E-003),\n  .PIECEWISE_BEZIER_KNOTS.);").is_ok());
        assert!(data_entity_b_spline_surface_with_knots("('',3,3,(\n    (#57194,#57195,#57196,#57197)\n    ,(#57198,#57199,#57200,#57201)\n    ,(#57202,#57203,#57204,#57205)\n    ,(#57206,#57207,#57208,#57209)\n    ,(#57210,#57211,#57212,#57213)\n    ,(#57214,#57215,#57216,#57217)\n    ,(#57218,#57219,#57220,#57221)\n    ,(#57222,#57223,#57224,#57225)\n    ,(#57226,#57227,#57228,#57229\n    )),.UNSPECIFIED.,.F.,.F.,.F.,(4,1,1,1,1,1,4),(4,4),(-0.419707394122,\n    0.E+000,1.923076923077E-002,0.5,0.980769230769,1.,1.463233547653),(\n    0.215417803204,0.784582200388),.UNSPECIFIED.);").is_ok());
        assert!(data_entity_b_spline_surface_with_knots("('',8,8,(\n    (#132647,#132648,#132649,#132650,#132651,#132652,#132653,#132654\n      ,#132655)\n    ,(#132656,#132657,#132658,#132659,#132660,#132661,#132662,#132663\n      ,#132664)\n    ,(#132665,#132666,#132667,#132668,#132669,#132670,#132671,#132672\n      ,#132673)\n    ,(#132674,#132675,#132676,#132677,#132678,#132679,#132680,#132681\n      ,#132682)\n    ,(#132683,#132684,#132685,#132686,#132687,#132688,#132689,#132690\n      ,#132691)\n    ,(#132692,#132693,#132694,#132695,#132696,#132697,#132698,#132699\n      ,#132700)\n    ,(#132701,#132702,#132703,#132704,#132705,#132706,#132707,#132708\n      ,#132709)\n    ,(#132710,#132711,#132712,#132713,#132714,#132715,#132716,#132717\n      ,#132718)\n    ,(#132719,#132720,#132721,#132722,#132723,#132724,#132725,#132726\n      ,#132727\n    )),.UNSPECIFIED.,.F.,.F.,.F.,(9,9),(9,9),(-7.778174593052E-002,\n    7.778174593052E-002),(-8.855910256723E-003,7.315613219614E-003),\n  .PIECEWISE_BEZIER_KNOTS.);").is_ok());
        assert!(data_entity_b_spline_surface_with_knots("('',8,8,(\n    (#45154,#45155,#45156,#45157,#45158,#45159,#45160,#45161,#45162)\n    ,(#45163,#45164,#45165,#45166,#45167,#45168,#45169,#45170,#45171)\n    ,(#45172,#45173,#45174,#45175,#45176,#45177,#45178,#45179,#45180)\n    ,(#45181,#45182,#45183,#45184,#45185,#45186,#45187,#45188,#45189)\n    ,(#45190,#45191,#45192,#45193,#45194,#45195,#45196,#45197,#45198)\n    ,(#45199,#45200,#45201,#45202,#45203,#45204,#45205,#45206,#45207)\n    ,(#45208,#45209,#45210,#45211,#45212,#45213,#45214,#45215,#45216)\n    ,(#45217,#45218,#45219,#45220,#45221,#45222,#45223,#45224,#45225)\n    ,(#45226,#45227,#45228,#45229,#45230,#45231,#45232,#45233,#45234\n  )),.UNSPECIFIED.,.F.,.F.,.F.,(9,9),(9,9),(-7.778174593052E-002,\n    7.778174593052E-002),(-8.855910256723E-003,7.315613219615E-003),\n  .PIECEWISE_BEZIER_KNOTS.);").is_ok());
        assert!(data_entity_b_spline_surface_with_knots("('',3,3,(\n    (#59855,#59856,#59857,#59858)\n    ,(#59859,#59860,#59861,#59862)\n    ,(#59863,#59864,#59865,#59866)\n    ,(#59867,#59868,#59869,#59870)\n    ,(#59871,#59872,#59873,#59874)\n    ,(#59875,#59876,#59877,#59878\n  )),.UNSPECIFIED.,.F.,.F.,.F.,(4,1,1,4),(4,4),(-2.000202717131E-002,\n    0.E+000,1.,1.020000040435),(0.21531949858,0.784693586529),\n  .UNSPECIFIED.);").is_ok());
        assert!(data_entity_b_spline_surface_with_knots("('',3,3,(\n    (#58127,#58128,#58129,#58130)\n    ,(#58131,#58132,#58133,#58134)\n    ,(#58135,#58136,#58137,#58138)\n    ,(#58139,#58140,#58141,#58142)\n    ,(#58143,#58144,#58145,#58146)\n    ,(#58147,#58148,#58149,#58150)\n    ,(#58151,#58152,#58153,#58154)\n    ,(#58155,#58156,#58157,#58158)\n    ,(#58159,#58160,#58161,#58162\n    )),.UNSPECIFIED.,.F.,.F.,.F.,(4,1,1,1,1,1,4),(4,4),(-0.4269626569,\n    0.E+000,1.923076923076E-002,0.5,0.980769230769,1.,1.447328917973),(\n    0.215417802387,0.784582200455),.UNSPECIFIED.);").is_ok());
        assert!(data_entity_b_spline_surface_with_knots("('',8,8,(\n    (#182685,#182686,#182687,#182688,#182689,#182690,#182691,#182692\n      ,#182693)\n    ,(#182694,#182695,#182696,#182697,#182698,#182699,#182700,#182701\n      ,#182702)\n    ,(#182703,#182704,#182705,#182706,#182707,#182708,#182709,#182710\n      ,#182711)\n    ,(#182712,#182713,#182714,#182715,#182716,#182717,#182718,#182719\n      ,#182720)\n    ,(#182721,#182722,#182723,#182724,#182725,#182726,#182727,#182728\n      ,#182729)\n    ,(#182730,#182731,#182732,#182733,#182734,#182735,#182736,#182737\n      ,#182738)\n    ,(#182739,#182740,#182741,#182742,#182743,#182744,#182745,#182746\n      ,#182747)\n    ,(#182748,#182749,#182750,#182751,#182752,#182753,#182754,#182755\n      ,#182756)\n    ,(#182757,#182758,#182759,#182760,#182761,#182762,#182763,#182764\n      ,#182765\n    )),.UNSPECIFIED.,.F.,.F.,.F.,(9,9),(9,9),(-3.889087296526E-002,\n    3.889087296526E-002),(-3.626740088442E-003,4.427879780914E-003),\n  .PIECEWISE_BEZIER_KNOTS.);").is_ok());
        assert!(data_entity_b_spline_surface_with_knots("('',8,8,(\n    (#181969,#181970,#181971,#181972,#181973,#181974,#181975,#181976\n      ,#181977)\n    ,(#181978,#181979,#181980,#181981,#181982,#181983,#181984,#181985\n      ,#181986)\n    ,(#181987,#181988,#181989,#181990,#181991,#181992,#181993,#181994\n      ,#181995)\n    ,(#181996,#181997,#181998,#181999,#182000,#182001,#182002,#182003\n      ,#182004)\n    ,(#182005,#182006,#182007,#182008,#182009,#182010,#182011,#182012\n      ,#182013)\n    ,(#182014,#182015,#182016,#182017,#182018,#182019,#182020,#182021\n      ,#182022)\n    ,(#182023,#182024,#182025,#182026,#182027,#182028,#182029,#182030\n      ,#182031)\n    ,(#182032,#182033,#182034,#182035,#182036,#182037,#182038,#182039\n      ,#182040)\n    ,(#182041,#182042,#182043,#182044,#182045,#182046,#182047,#182048\n      ,#182049\n    )),.UNSPECIFIED.,.F.,.F.,.F.,(9,9),(9,9),(-3.889087296526E-002,\n    3.889087296526E-002),(-3.626740088442E-003,4.427879780914E-003),\n  .PIECEWISE_BEZIER_KNOTS.);").is_ok());
        assert!(data_entity_b_spline_surface_with_knots("('',8,8,(\n    (#377673,#377674,#377675,#377676,#377677,#377678,#377679,#377680\n      ,#377681)\n    ,(#377682,#377683,#377684,#377685,#377686,#377687,#377688,#377689\n      ,#377690)\n    ,(#377691,#377692,#377693,#377694,#377695,#377696,#377697,#377698\n      ,#377699)\n    ,(#377700,#377701,#377702,#377703,#377704,#377705,#377706,#377707\n      ,#377708)\n    ,(#377709,#377710,#377711,#377712,#377713,#377714,#377715,#377716\n      ,#377717)\n    ,(#377718,#377719,#377720,#377721,#377722,#377723,#377724,#377725\n      ,#377726)\n    ,(#377727,#377728,#377729,#377730,#377731,#377732,#377733,#377734\n      ,#377735)\n    ,(#377736,#377737,#377738,#377739,#377740,#377741,#377742,#377743\n      ,#377744)\n    ,(#377745,#377746,#377747,#377748,#377749,#377750,#377751,#377752\n      ,#377753\n    )),.UNSPECIFIED.,.F.,.F.,.F.,(9,9),(9,9),(-7.778174593052E-002,\n    7.778174593052E-002),(-8.855910256723E-003,7.315613219613E-003),\n  .PIECEWISE_BEZIER_KNOTS.);").is_ok());
        assert!(data_entity_b_spline_surface_with_knots("('',3,3,(\n    (#56832,#56833,#56834,#56835)\n    ,(#56836,#56837,#56838,#56839)\n    ,(#56840,#56841,#56842,#56843)\n    ,(#56844,#56845,#56846,#56847)\n    ,(#56848,#56849,#56850,#56851)\n    ,(#56852,#56853,#56854,#56855)\n    ,(#56856,#56857,#56858,#56859\n    )),.UNSPECIFIED.,.F.,.F.,.F.,(4,1,1,1,4),(4,4),(5.323075212263E-002,\n    0.148700901957,0.503777838603,0.85885477525,0.981649641487),(\n    -6.575958308042E-003,0.708622850024),.UNSPECIFIED.);").is_ok());
    }

    #[test]
    fn test_brep_with_voids() {
        assert!(data_entity_brep_with_voids("('',#67616,(#89927,#90077));").is_ok());
    }

    #[test]
    fn test_cartesian_point() {
        assert!(data_entity_cartesian_point("('',(6.,2.65,1.6));").is_ok());
        assert!(data_entity_cartesian_point(
            "('',(5.9199999994,11.67498095209,-2.6699999998)\n  );"
        )
        .is_ok());
        assert!(data_entity_cartesian_point("('',(-6.675,5.089123043511E-017,-5.09));").is_ok());
        assert!(data_entity_cartesian_point("('',(33.5,-0.5,11.75));").is_ok());
        assert!(data_entity_cartesian_point("('',(-6.83,0.68,-2.1));").is_ok());
        assert!(data_entity_cartesian_point("('',(-1.875,-2.1,-7.05));").is_ok());
        assert!(
            data_entity_cartesian_point("('',(0.14294104,-5.315711999999E-002,0.E+000));").is_ok()
        );
        assert!(data_entity_cartesian_point("('',(32.,-2.05,9.9));").is_ok());
        assert!(data_entity_cartesian_point(
            "('',(6.201663060342,1.801193405256E-012,\n    -13.9061182435));"
        )
        .is_ok());
        assert!(data_entity_cartesian_point("('',(-0.2499995,-2.89999928,0.E+000));").is_ok());
    }

    #[test]
    fn test_circle() {
        assert!(data_entity_circle("('',#133619,0.1);").is_ok());
        assert!(data_entity_circle("('',#320468,4.2);").is_ok());
        assert!(data_entity_circle("('',#39471,5.E-002);").is_ok());
        assert!(data_entity_circle("('',#67776,0.36);").is_ok());
        assert!(data_entity_circle("('',#386299,5.E-002);").is_ok());
        assert!(data_entity_circle("('',#18218,0.15);").is_ok());
        assert!(data_entity_circle("('',#193668,5.E-002);").is_ok());
        assert!(data_entity_circle("('',#60959,0.3);").is_ok());
        assert!(data_entity_circle("('',#394352,1.2E-002);").is_ok());
        assert!(data_entity_circle("('',#348101,0.25);").is_ok());
    }

    #[test]
    fn test_closed_shell() {
        assert!(data_entity_closed_shell("('',(#381803,#381875,#381923,#381947,#381972,\n    #381996,#382037,#382061,#382101,#382118,#382143,#382167,#382209,\n    #382240,#382265,#382314,#382331,#382380,#382396,#382421,#382454,\n    #382471,#382487,#382518,#382551,#382575,#382593,#382617,#382651,\n    #382668,#382685,#382703,#382720,#382743,#382761,#382772));").is_ok());
        assert!(data_entity_closed_shell("('',(#160741,#160781,#160812,#160843,#160874,\n    #160905,#160936,#160967,#160998,#161029,#161060,#161091,#161122,\n    #161153,#161184,#161215,#161246,#161277,#161308,#161339,#161370,\n    #161401,#161432,#161463,#161494,#161525,#161556,#161578,#161613));").is_ok());
        assert!(data_entity_closed_shell("('',(#170967,#171009,#171049,#171080,#171113,\n    #171144,#171175,#171208,#171232,#171249,#171273,#171304,#171332,\n    #171350,#171367,#171379,#171397,#171408));").is_ok());
        assert!(data_entity_closed_shell("('',(#11154,#11194,#11234,#11267,#11300,#11331,\n    #11362,#11395,#11428,#11472,#11496,#11533,#11550,#11562));").is_ok());
        assert!(data_entity_closed_shell("('',(#391605,#391645,#391676,#391707,#391738,\n    #391769,#391800,#391831,#391862,#391893,#391924,#391946,#391965));").is_ok());
        assert!(data_entity_closed_shell("('',(#193483,#193525,#193565,#193596,#193629,\n    #193660,#193691,#193724,#193748,#193765,#193789,#193820,#193848,\n    #193866,#193883,#193895,#193913,#193924));").is_ok());
        assert!(data_entity_closed_shell(
            "('',(#374392,#374432,#374463,#374494,#374516,\n    #374528));"
        )
        .is_ok());
        assert!(data_entity_closed_shell("('',(#134199,#134239,#134272,#134305,#134338,\n    #134371,#134388,#134405,#134436,#134467,#134484,#134515,#134532,\n    #134563,#134582,#134601,#134634,#134653,#134686,#134705,#134738,\n    #134771,#134867,#134963,#134994,#135090,#135121,#135217,#135248,\n    #135279,#135298,#135317,#135350,#135369,#135402,#135421,#135454,\n    #135487,#135583,#135679,#135710,#135806,#135837,#135933,#135964,\n    #135995,#136013,#136031,#136064,#136082,#136113,#136131,#136162,\n    #136191,#136202,#136213,#136225,#136236));").is_ok());
        assert!(data_entity_closed_shell(
            "('',(#26706,#26746,#26786,#26817,#26846,#26863,\n    #26894,#26906,#26924,#26942));"
        )
        .is_ok());
        assert!(data_entity_closed_shell(
            "('',(#162603,#162643,#162674,#162705,#162727,\n    #162739));"
        )
        .is_ok());
    }

    #[test]
    fn test_colour_rgb() {
        assert!(
            data_entity_colour_rgb("('',0.286274522543,0.662745118141,0.329411774874);").is_ok()
        );
        assert!(
            data_entity_colour_rgb("('',0.184313729405,0.749019622803,0.580392181873);").is_ok()
        );
        assert!(
            data_entity_colour_rgb("('',0.800000011921,0.800000011921,0.800000011921);").is_ok()
        );
        assert!(
            data_entity_colour_rgb("('',0.792156875134,0.819607853889,0.933333337307);").is_ok()
        );
        assert!(data_entity_colour_rgb("('',0.600000023842,0.40000000596,0.20000000298);").is_ok());
        assert!(
            data_entity_colour_rgb("('',0.643137276173,0.678431391716,0.698039233685);").is_ok()
        );
        assert!(
            data_entity_colour_rgb("('',0.898039221764,0.921568632126,0.929411768913);").is_ok()
        );
        assert!(data_entity_colour_rgb("('',0.20000000298,0.20000000298,0.20000000298);").is_ok());
        assert!(data_entity_colour_rgb("('',1.,0.937254905701,0.137254908681);").is_ok());
        assert!(
            data_entity_colour_rgb("('',0.188235297799,0.188235297799,0.188235297799);").is_ok()
        );
    }

    #[test]
    fn test_conical_surface() {
        assert!(data_entity_conical_surface("('',#241129,0.234530705359,0.523574705607);").is_ok());
        assert!(data_entity_conical_surface("('',#72037,1.28,0.352833819799);").is_ok());
        assert!(data_entity_conical_surface("('',#72904,1.574999999996,0.463647608998);").is_ok());
        assert!(data_entity_conical_surface("('',#72665,1.28,0.352833819799);").is_ok());
        assert!(data_entity_conical_surface("('',#169889,0.974999999529,0.785398163397);").is_ok());
        assert!(data_entity_conical_surface("('',#169907,0.974999999529,0.785398163397);").is_ok());
        assert!(data_entity_conical_surface("('',#336063,4.9,0.785398163397);").is_ok());
        assert!(data_entity_conical_surface("('',#241067,0.634540825454,0.523583912325);").is_ok());
        assert!(data_entity_conical_surface("('',#73062,1.575000000001,0.352833819801);").is_ok());
        assert!(data_entity_conical_surface("('',#241007,0.634540825454,0.523583912325);").is_ok());
    }

    #[test]
    fn test_context_dependent_shape_representation() {
        assert!(data_entity_context_dependent_shape_representation("(#198923,#198925);").is_ok());
        assert!(data_entity_context_dependent_shape_representation("(#137447,#137449);").is_ok());
        assert!(data_entity_context_dependent_shape_representation("(#337390,#337392);").is_ok());
        assert!(data_entity_context_dependent_shape_representation("(#200216,#200218);").is_ok());
        assert!(data_entity_context_dependent_shape_representation("(#166013,#166015);").is_ok());
        assert!(data_entity_context_dependent_shape_representation("(#333128,#333130);").is_ok());
        assert!(data_entity_context_dependent_shape_representation("(#24177,#24179);").is_ok());
        assert!(data_entity_context_dependent_shape_representation("(#389456,#389458);").is_ok());
        assert!(data_entity_context_dependent_shape_representation("(#198172,#198174);").is_ok());
        assert!(data_entity_context_dependent_shape_representation("(#323162,#323164);").is_ok());
    }

    #[test]
    fn test_curve_style() {
        assert!(
            data_entity_curve_style("('',#412981,POSITIVE_LENGTH_MEASURE(0.1),#406004);").is_ok()
        );
        assert!(
            data_entity_curve_style("('',#402574,POSITIVE_LENGTH_MEASURE(0.1),#401618);").is_ok()
        );
        assert!(
            data_entity_curve_style("('',#402223,POSITIVE_LENGTH_MEASURE(0.1),#401618);").is_ok()
        );
        assert!(
            data_entity_curve_style("('',#412935,POSITIVE_LENGTH_MEASURE(0.1),#403072);").is_ok()
        );
        assert!(
            data_entity_curve_style("('',#406720,POSITIVE_LENGTH_MEASURE(0.1),#406718);").is_ok()
        );
        assert!(
            data_entity_curve_style("('',#402709,POSITIVE_LENGTH_MEASURE(0.1),#401618);").is_ok()
        );
        assert!(
            data_entity_curve_style("('',#413044,POSITIVE_LENGTH_MEASURE(0.1),#406004);").is_ok()
        );
        assert!(
            data_entity_curve_style("('',#401863,POSITIVE_LENGTH_MEASURE(0.1),#401618);").is_ok()
        );
        assert!(
            data_entity_curve_style("('',#413440,POSITIVE_LENGTH_MEASURE(0.1),#406004);").is_ok()
        );
        assert!(
            data_entity_curve_style("('',#416525,POSITIVE_LENGTH_MEASURE(0.1),#416523);").is_ok()
        );
    }

    #[test]
    fn test_cylindrical_surface() {
        assert!(data_entity_cylindrical_surface("('',#243866,1.8);").is_ok());
        assert!(data_entity_cylindrical_surface("('',#363261,0.635);").is_ok());
        assert!(data_entity_cylindrical_surface("('',#25154,1.62E-002);").is_ok());
        assert!(data_entity_cylindrical_surface("('',#327547,1.62E-002);").is_ok());
        assert!(data_entity_cylindrical_surface("('',#387251,5.E-002);").is_ok());
        assert!(data_entity_cylindrical_surface("('',#393187,1.2E-002);").is_ok());
        assert!(data_entity_cylindrical_surface("('',#312188,1.3);").is_ok());
        assert!(data_entity_cylindrical_surface("('',#5980,0.1);").is_ok());
        assert!(data_entity_cylindrical_surface("('',#291598,1.3);").is_ok());
        assert!(data_entity_cylindrical_surface("('',#241430,1.8);").is_ok());
    }

    #[test]
    fn test_derived_unit() {
        assert!(data_entity_derived_unit("((#427287));").is_ok());
        assert!(data_entity_derived_unit("((#427258));").is_ok());
        assert!(data_entity_derived_unit("((#427280));").is_ok());
        assert!(data_entity_derived_unit("((#427265));").is_ok());
    }

    #[test]
    fn test_derived_unit_element() {
        assert!(data_entity_derived_unit_element("(#427288,3.);").is_ok());
        assert!(data_entity_derived_unit_element("(#427259,2.);").is_ok());
        assert!(data_entity_derived_unit_element("(#427281,2.);").is_ok());
        assert!(data_entity_derived_unit_element("(#427266,3.);").is_ok());
    }

    #[test]
    fn test_descriptive_representation_item() {
        assert!(data_entity_descriptive_representation_item("('MOD_NUM','MOD41249');").is_ok());
        assert!(data_entity_descriptive_representation_item("('PART_REV','B');").is_ok());
    }

    #[test]
    fn test_direction() {
        assert!(data_entity_direction("('',(1.,0.E+000,0.E+000));").is_ok());
        assert!(data_entity_direction("('',(0.E+000,1.,0.E+000));").is_ok());
        assert!(data_entity_direction("('',(0.E+000,1.,0.E+000));").is_ok());
        assert!(data_entity_direction("('',(0.917281684548,-0.E+000,0.398239012644));").is_ok());
        assert!(data_entity_direction("('',(0.E+000,-0.537075932183,0.843533901553));").is_ok());
        assert!(data_entity_direction("('',(-1.,0.E+000,0.E+000));").is_ok());
        assert!(data_entity_direction("('',(0.E+000,0.E+000,-1.));").is_ok());
        assert!(data_entity_direction("('',(0.E+000,0.E+000,1.));").is_ok());
        assert!(data_entity_direction("('',(1.,0.E+000,0.E+000));").is_ok());
        assert!(data_entity_direction("('',(1.,0.E+000,-0.E+000));").is_ok());
    }

    #[test]
    fn test_draughting_pre_defined_colour() {
        assert!(data_entity_draughting_pre_defined_colour("('green');").is_ok());
        assert!(data_entity_draughting_pre_defined_colour("('white');").is_ok());
        assert!(data_entity_draughting_pre_defined_colour("('black');").is_ok());
        assert!(data_entity_draughting_pre_defined_colour("('yellow');").is_ok());
    }

    #[test]
    fn test_draughting_pre_defined_curve_font() {
        assert!(data_entity_draughting_pre_defined_curve_font("('continuous');").is_ok());
        assert!(data_entity_draughting_pre_defined_curve_font("('continuous');").is_ok());
        assert!(data_entity_draughting_pre_defined_curve_font("('continuous');").is_ok());
        assert!(data_entity_draughting_pre_defined_curve_font("('continuous');").is_ok());
        assert!(data_entity_draughting_pre_defined_curve_font("('continuous');").is_ok());
        assert!(data_entity_draughting_pre_defined_curve_font("('continuous');").is_ok());
        assert!(data_entity_draughting_pre_defined_curve_font("('continuous');").is_ok());
        assert!(data_entity_draughting_pre_defined_curve_font("('continuous');").is_ok());
        assert!(data_entity_draughting_pre_defined_curve_font("('continuous');").is_ok());
        assert!(data_entity_draughting_pre_defined_curve_font("('continuous');").is_ok());
    }

    #[test]
    fn test_edge_curve() {
        assert!(data_entity_edge_curve("('',#111835,#119485,#119493,.T.);").is_ok());
        assert!(data_entity_edge_curve("('',#285778,#286392,#286394,.T.);").is_ok());
        assert!(data_entity_edge_curve("('',#83157,#83061,#83175,.T.);").is_ok());
        assert!(data_entity_edge_curve("('',#19698,#19729,#19731,.T.);").is_ok());
        assert!(data_entity_edge_curve("('',#215243,#215251,#215253,.T.);").is_ok());
        assert!(data_entity_edge_curve("('',#187057,#187083,#187085,.T.);").is_ok());
        assert!(data_entity_edge_curve("('',#240221,#276642,#276644,.T.);").is_ok());
        assert!(data_entity_edge_curve("('',#373112,#373131,#373140,.T.);").is_ok());
        assert!(data_entity_edge_curve("('',#73809,#70109,#73811,.T.);").is_ok());
        assert!(data_entity_edge_curve("('',#215499,#222691,#222693,.T.);").is_ok());
    }

    #[test]
    fn test_edge_loop() {
        assert!(data_entity_edge_loop("('',(#72646,#72647,#72656,#72663));").is_ok());
        assert!(data_entity_edge_loop("('',(#305283,#305284,#305293,#305302));").is_ok());
        assert!(data_entity_edge_loop("('',(#306013,#306014,#306020,#306021));").is_ok());
        assert!(data_entity_edge_loop("('',(#29498,#29506,#29514,#29520));").is_ok());
        assert!(data_entity_edge_loop(
            "('',(#240673,#240674,#240680,#240681,#240682,#240688,\n    #240689,#240697));"
        )
        .is_ok());
        assert!(data_entity_edge_loop(
            "('',(#88124,#88125,#88126,#88127,#88128,#88129,#88137,\n    #88145));"
        )
        .is_ok());
        assert!(data_entity_edge_loop("('',(#176525,#176526,#176535,#176543));").is_ok());
        assert!(data_entity_edge_loop("('',(#87677,#87678,#87679,#87685));").is_ok());
        assert!(data_entity_edge_loop("('',(#54148,#54149,#54157,#54165));").is_ok());
        assert!(data_entity_edge_loop("('',(#147470,#147471,#147479,#147487));").is_ok());
    }

    #[test]
    fn test_ellipse() {
        assert!(data_entity_ellipse("('',#181654,5.027541397818E-002,5.E-002);").is_ok());
        assert!(data_entity_ellipse("('',#184302,5.027541397818E-002,5.E-002);").is_ok());
        assert!(data_entity_ellipse("('',#184903,5.027541397818E-002,5.E-002);").is_ok());
        assert!(data_entity_ellipse("('',#175139,5.027541397818E-002,5.E-002);").is_ok());
        assert!(data_entity_ellipse("('',#177791,5.027541397818E-002,5.E-002);").is_ok());
        assert!(data_entity_ellipse("('',#178501,5.027541397818E-002,5.E-002);").is_ok());
        assert!(data_entity_ellipse("('',#133252,0.150260191002,0.10625);").is_ok());
        assert!(data_entity_ellipse("('',#174489,5.027541397818E-002,5.E-002);").is_ok());
        assert!(data_entity_ellipse("('',#185029,5.027541397818E-002,5.E-002);").is_ok());
        assert!(data_entity_ellipse("('',#185044,5.027541397818E-002,5.E-002);").is_ok());
    }

    #[test]
    fn test_face_bound() {
        assert!(data_entity_face_bound("('',#72645,.T.);").is_ok());
        assert!(data_entity_face_bound("('',#305282,.F.);").is_ok());
        assert!(data_entity_face_bound("('',#306012,.F.);").is_ok());
        assert!(data_entity_face_bound("('',#29497,.T.);").is_ok());
        assert!(data_entity_face_bound("('',#240672,.F.);").is_ok());
        assert!(data_entity_face_bound("('',#88123,.T.);").is_ok());
        assert!(data_entity_face_bound("('',#176524,.F.);").is_ok());
        assert!(data_entity_face_bound("('',#87676,.T.);").is_ok());
        assert!(data_entity_face_bound("('',#54147,.T.);").is_ok());
        assert!(data_entity_face_bound("('',#147469,.T.);").is_ok());
    }

    #[test]
    fn test_fill_area_style() {
        assert!(data_entity_fill_area_style("('',(#412124));").is_ok());
        assert!(data_entity_fill_area_style("('',(#424065));").is_ok());
        assert!(data_entity_fill_area_style("('',(#417993));").is_ok());
        assert!(data_entity_fill_area_style("('',(#400477));").is_ok());
        assert!(data_entity_fill_area_style("('',(#409795));").is_ok());
        assert!(data_entity_fill_area_style("('',(#402356));").is_ok());
        assert!(data_entity_fill_area_style("('',(#421958));").is_ok());
        assert!(data_entity_fill_area_style("('',(#418273));").is_ok());
        assert!(data_entity_fill_area_style("('',(#417139));").is_ok());
        assert!(data_entity_fill_area_style("('',(#400729));").is_ok());
    }

    #[test]
    fn test_fill_area_style_colour() {
        assert!(data_entity_fill_area_style_colour("('',#403072);").is_ok());
        assert!(data_entity_fill_area_style_colour("('',#416551);").is_ok());
        assert!(data_entity_fill_area_style_colour("('',#416551);").is_ok());
        assert!(data_entity_fill_area_style_colour("('',#399418);").is_ok());
        assert!(data_entity_fill_area_style_colour("('',#399650);").is_ok());
        assert!(data_entity_fill_area_style_colour("('',#401618);").is_ok());
        assert!(data_entity_fill_area_style_colour("('',#421110);").is_ok());
        assert!(data_entity_fill_area_style_colour("('',#416551);").is_ok());
        assert!(data_entity_fill_area_style_colour("('',#416551);").is_ok());
        assert!(data_entity_fill_area_style_colour("('',#399418);").is_ok());
    }

    #[test]
    fn test_geometric_curve_set() {
        assert!(data_entity_geometric_curve_set("('',(#371717,#371725));").is_ok());
        assert!(data_entity_geometric_curve_set("('',(#371700,#371708));").is_ok());
    }

    #[test]
    fn test_item_defined_transformation() {
        assert!(data_entity_item_defined_transformation("('','',#11,#198913);").is_ok());
        assert!(data_entity_item_defined_transformation("('','',#11,#683);").is_ok());
        assert!(data_entity_item_defined_transformation("('','',#11,#1283);").is_ok());
        assert!(data_entity_item_defined_transformation("('','',#11,#146983);").is_ok());
        assert!(data_entity_item_defined_transformation("('','',#11,#166003);").is_ok());
        assert!(data_entity_item_defined_transformation("('','',#11,#333114);").is_ok());
        assert!(data_entity_item_defined_transformation("('','',#11,#24167);").is_ok());
        assert!(data_entity_item_defined_transformation("('','',#11,#387620);").is_ok());
        assert!(data_entity_item_defined_transformation("('','',#11,#146691);").is_ok());
        assert!(data_entity_item_defined_transformation("('','',#11,#1075);").is_ok());
    }

    #[test]
    fn test_line() {
        assert!(data_entity_line("('',#205153,#205154);").is_ok());
        assert!(data_entity_line("('',#233846,#233847);").is_ok());
        assert!(data_entity_line("('',#250073,#250074);").is_ok());
        assert!(data_entity_line("('',#206849,#206850);").is_ok());
        assert!(data_entity_line("('',#48223,#48224);").is_ok());
        assert!(data_entity_line("('',#228178,#228179);").is_ok());
        assert!(data_entity_line("('',#110196,#110197);").is_ok());
        assert!(data_entity_line("('',#36891,#36892);").is_ok());
        assert!(data_entity_line("('',#144070,#144071);").is_ok());
        assert!(data_entity_line("('',#91760,#91761);").is_ok());
    }

    #[test]
    fn test_manifold_solid_brep() {
        assert!(data_entity_manifold_solid_brep("('',#395362);").is_ok());
        assert!(data_entity_manifold_solid_brep("('',#157779);").is_ok());
        assert!(data_entity_manifold_solid_brep("('',#195674);").is_ok());
        assert!(data_entity_manifold_solid_brep("('',#374391);").is_ok());
        assert!(data_entity_manifold_solid_brep("('',#149884);").is_ok());
        assert!(data_entity_manifold_solid_brep("('',#11153);").is_ok());
        assert!(data_entity_manifold_solid_brep("('',#152807);").is_ok());
        assert!(data_entity_manifold_solid_brep("('',#136273);").is_ok());
        assert!(data_entity_manifold_solid_brep("('',#26705);").is_ok());
        assert!(data_entity_manifold_solid_brep("('',#202441);").is_ok());
    }

    #[test]
    fn test_manifold_surface_shape_representation() {
        assert!(data_entity_manifold_surface_shape_representation(
            "('',(#11,#383554),#383590\n  );"
        )
        .is_ok());
        assert!(data_entity_manifold_surface_shape_representation(
            "('',(#11,#385621),#385657\n  );"
        )
        .is_ok());
        assert!(data_entity_manifold_surface_shape_representation(
            "('',(#11,#131064),#131083\n  );"
        )
        .is_ok());
        assert!(
            data_entity_manifold_surface_shape_representation("('',(#11,#5821),#5840);").is_ok()
        );
        assert!(data_entity_manifold_surface_shape_representation(
            "('',(#11,#129314),#129333\n  );"
        )
        .is_ok());
        assert!(data_entity_manifold_surface_shape_representation(
            "('',(#11,#389232),#389268\n  );"
        )
        .is_ok());
    }

    #[test]
    fn test_measure_representation_item() {
        assert!(data_entity_measure_representation_item(
            "('volume measure',VOLUME_MEASURE(\n    109.45690237608),#427286);"
        )
        .is_ok());
        assert!(data_entity_measure_representation_item(
            "('surface area measure',\n  AREA_MEASURE(3.584814638318E+003),#427257);"
        )
        .is_ok());
        assert!(data_entity_measure_representation_item(
            "('surface area measure',\n  AREA_MEASURE(328.74256832),#427279);"
        )
        .is_ok());
        assert!(data_entity_measure_representation_item(
            "('volume measure',VOLUME_MEASURE(\n    1.977283702949E+003),#427264);"
        )
        .is_ok());
    }

    #[test]
    fn test_mechanical_design_geometric_presentation_representation() {
        assert!(data_entity_mechanical_design_geometric_presentation_representation("('',(\n    #416537,#416544,#416552,#416559,#416566,#416573,#416580,#416587,\n    #416594,#416601,#416608,#416615,#416622,#416629,#416636,#416643,\n    #416650,#416657,#416664,#416671,#416678,#416685,#416692,#416699,\n    #416706,#416713,#416720,#416727,#416734,#416741,#416748,#416755,\n    #416762,#416769,#416776,#416783,#416790,#416797,#416804,#416811,\n    #416818,#416825,#416832,#416839,#416846,#416853,#416860,#416867,\n    #416874,#416881,#416888,#416895,#416902,#416909,#416916,#416923,\n    #416930,#416937,#416944,#416951,#416958,#416965,#416972,#416979,\n    #416986,#416993,#417000,#417007,#417014,#417021,#417028,#417035,\n    #417042,#417049,#417056,#417063,#417070,#417077,#417084,#417091,\n    #417098,#417105,#417112,#417119,#417126,#417133,#417140,#417147,\n    #417154,#417161,#417168,#417175,#417182,#417189,#417196,#417203,\n    #417210,#417217,#417224,#417231,#417238,#417245,#417252,#417259,\n    #417266,#417273,#417280,#417287,#417294,#417301,#417308,#417315,\n    #417322,#417329,#417336,#417343,#417350,#417357,#417364,#417371,\n    #417378,#417385,#417392,#417399,#417406,#417413,#417420,#417427,\n    #417434,#417441,#417448,#417455,#417462,#417469,#417476,#417483,\n    #417490,#417497,#417504,#417511,#417518,#417525,#417532,#417539,\n    #417546,#417553,#417560,#417567,#417574,#417581,#417588,#417595,\n    #417602,#417609,#417616,#417623,#417630,#417637,#417644,#417651,\n    #417658,#417665,#417672,#417679,#417686,#417693,#417700,#417707,\n    #417714,#417721,#417728,#417735,#417742,#417749,#417756,#417763,\n    #417770,#417777,#417784,#417791,#417798,#417805,#417812,#417819,\n    #417826,#417833,#417840,#417847,#417854,#417861,#417868,#417875,\n    #417882,#417889,#417896,#417903,#417910,#417917,#417924,#417931,\n    #417938,#417945,#417952,#417959,#417966,#417973,#417980,#417987,\n    #417994,#418001,#418008,#418015,#418022,#418029,#418036,#418043,\n    #418050,#418057,#418064,#418071,#418078,#418085,#418092,#418099,\n    #418106,#418113,#418120,#418127,#418134,#418141,#418148,#418155,\n    #418162,#418169,#418176,#418183,#418190,#418197,#418204,#418211,\n    #418218,#418225,#418232,#418239,#418246,#418253,#418260,#418267,\n    #418274,#418281,#418288,#418295,#418302,#418309,#418316,#418323,\n    #418330,#418337,#418344,#418351,#418358,#418365,#418372,#418379,\n    #418386,#418393,#418400,#418407,#418414,#418421,#418428,#418435,\n    #418442,#418449,#418456,#418463,#418470,#418477,#418484,#418491,\n    #418498,#418505,#418512,#418519,#418526,#418533,#418540,#418547,\n    #418554,#418561,#418568,#418575,#418582,#418589,#418596,#418603,\n    #418610,#418617,#418624,#418631,#418638,#418645,#418652,#418659,\n    #418666,#418673,#418680,#418687,#418694,#418701,#418708,#418715,\n    #418722,#418729,#418736,#418743,#418750,#418757,#418764,#418771,\n    #418778,#418785,#418792,#418799,#418806,#418813,#418820,#418827,\n    #418834,#418841,#418848,#418855,#418862,#418869,#418876,#418883,\n    #418890,#418897,#418904,#418911,#418918,#418925,#418932,#418939,\n    #418946,#418953,#418960,#418967,#418974,#418981,#418988,#418995,\n    #419002,#419009,#419016,#419023,#419030,#419037,#419044,#419051,\n    #419058,#419065,#419072,#419079,#419086,#419093,#419100,#419107,\n    #419114,#419121,#419128,#419135,#419142,#419149,#419156,#419163,\n    #419170,#419177,#419184,#419191,#419198,#419205,#419212,#419219,\n    #419226,#419233,#419240,#419247,#419254,#419261,#419268,#419275,\n    #419282,#419289,#419296,#419303,#419310,#419317,#419324,#419331,\n    #419338,#419345,#419352,#419359,#419366,#419373,#419380,#419387,\n    #419394,#419401,#419408,#419415,#419422,#419429,#419436,#419443,\n    #419450,#419457,#419464,#419471,#419478,#419485,#419492,#419499,\n    #419506,#419513,#419520,#419527,#419534,#419541,#419548,#419555,\n    #419562,#419569,#419576,#419583,#419590,#419597,#419604,#419611,\n    #419618,#419625,#419632,#419639,#419646,#419653,#419660,#419667,\n    #419674,#419681,#419688,#419695,#419702,#419709,#419716,#419723,\n    #419730,#419737,#419744,#419751,#419758,#419765,#419772,#419779,\n    #419786,#419793,#419800,#419807,#419814,#419821,#419828,#419835,\n    #419842,#419849,#419856,#419863,#419870,#419877,#419884,#419891,\n    #419898,#419905,#419912,#419919,#419926,#419933,#419940,#419947,\n    #419954,#419961,#419968,#419975,#419982,#419989,#419996,#420003,\n    #420010,#420017,#420024,#420031,#420038,#420045,#420052,#420059,\n    #420066,#420073,#420080,#420087,#420094,#420101,#420108,#420115,\n    #420122,#420129,#420136,#420143,#420150,#420157,#420164,#420171,\n    #420178,#420185,#420192,#420199,#420206,#420213,#420220,#420227,\n    #420234,#420241,#420248,#420255,#420262,#420269,#420276,#420283,\n    #420290,#420297,#420304,#420311,#420318,#420325,#420332,#420339,\n    #420346,#420353,#420360,#420367,#420374,#420381,#420388,#420395,\n    #420402,#420409,#420416,#420423,#420430,#420437,#420444,#420451,\n    #420458,#420465,#420472,#420479,#420486,#420493,#420500,#420507,\n    #420514,#420521,#420528,#420535,#420542,#420549,#420556,#420563,\n    #420570,#420577,#420584,#420591,#420598,#420605,#420612,#420619,\n    #420626,#420633,#420640,#420647,#420654,#420661,#420668,#420675,\n    #420682,#420689,#420696,#420703,#420710,#420717,#420724,#420731,\n    #420738,#420745,#420752,#420759,#420766,#420773,#420780,#420787,\n    #420794,#420801,#420808,#420815,#420822,#420829,#420836,#420843,\n    #420850,#420857,#420864,#420871,#420878,#420885,#420892,#420899,\n    #420906,#420913,#420920,#420927,#420934,#420941,#420948,#420955,\n    #420962,#420969,#420976,#420983,#420990,#420997,#421004,#421011,\n    #421018,#421025,#421032,#421039,#421046,#421053,#421060,#421067,\n    #421074,#421081,#421088,#421096,#421103,#421111,#421118,#421125,\n    #421133,#421140,#421147,#421154,#421161,#421168,#421175,#421182,\n    #421189,#421196,#421203,#421210,#421217,#421224,#421231,#421238,\n    #421245,#421252,#421259,#421266,#421273,#421280,#421287,#421294,\n    #421301,#421308,#421315,#421322,#421329,#421336,#421343,#421350,\n    #421357,#421364,#421371,#421378,#421385,#421392,#421399,#421406,\n    #421413,#421420,#421427,#421434,#421441,#421448,#421455,#421462,\n    #421469,#421476,#421483,#421490,#421497,#421504,#421511,#421518,\n    #421525,#421532,#421539,#421546,#421553,#421560,#421567,#421574,\n    #421581,#421588,#421595,#421602,#421609,#421616,#421623,#421630,\n    #421637,#421644,#421651,#421658,#421665,#421672,#421679,#421686,\n    #421693,#421700,#421707,#421714,#421721,#421728,#421735,#421742,\n    #421749,#421756,#421763,#421770,#421777,#421784,#421791,#421798,\n    #421805,#421812,#421819,#421826,#421833,#421840,#421847,#421854,\n    #421861,#421868,#421875,#421882,#421889,#421896,#421903,#421910,\n    #421917,#421924,#421931,#421938,#421945,#421952,#421959,#421966,\n    #421973,#421980,#421987,#421994,#422001,#422008,#422015,#422022,\n    #422029,#422036,#422043,#422050,#422057,#422064,#422071,#422078,\n    #422085,#422092,#422099,#422106,#422113,#422120,#422127,#422134,\n    #422141,#422148,#422155,#422162,#422169,#422176,#422183,#422190,\n    #422197,#422204,#422211,#422218,#422225,#422232,#422239,#422246,\n    #422253,#422260,#422267,#422274,#422281,#422288,#422295,#422302,\n    #422309,#422316,#422323,#422330,#422337,#422344,#422351,#422358,\n    #422365,#422372,#422379,#422386,#422393,#422400,#422407,#422414,\n    #422421,#422428,#422435,#422442,#422449,#422456,#422463,#422470,\n    #422477,#422484,#422491,#422498,#422505,#422512,#422519,#422526,\n    #422533,#422540,#422547,#422554,#422561,#422568,#422575,#422582,\n    #422589,#422596,#422603,#422610,#422617,#422624,#422631,#422638,\n    #422645,#422652,#422659,#422666,#422673,#422680,#422687,#422694,\n    #422701,#422708,#422715,#422722,#422729,#422736,#422743,#422750,\n    #422757,#422764,#422771,#422778,#422785,#422792,#422799,#422806,\n    #422813,#422820,#422827,#422834,#422841,#422848,#422855,#422862,\n    #422869,#422876,#422883,#422890,#422897,#422904,#422911,#422918,\n    #422925,#422932,#422939,#422946,#422953,#422960,#422967,#422974,\n    #422981,#422988,#422995,#423002,#423009,#423016,#423023,#423030,\n    #423037,#423044,#423051,#423058,#423065,#423072,#423079,#423086,\n    #423093,#423100,#423107,#423114,#423121,#423128,#423135,#423142,\n    #423149,#423156,#423163,#423170,#423177,#423184,#423191,#423198,\n    #423205,#423212,#423219,#423226,#423233,#423240,#423247,#423254,\n    #423261,#423268,#423275,#423282,#423289,#423296,#423303,#423310,\n    #423317,#423324,#423331,#423338,#423345,#423352,#423359,#423366,\n    #423373,#423380,#423387,#423394,#423401,#423408,#423415,#423422,\n    #423429,#423436,#423443,#423450,#423457,#423464,#423471,#423478,\n    #423485,#423492,#423499,#423506,#423513,#423520,#423527,#423534,\n    #423541,#423548,#423555,#423562,#423569,#423576,#423583,#423590,\n    #423597,#423604,#423611,#423618,#423625,#423632,#423639,#423646,\n    #423653,#423660,#423667,#423674,#423681,#423688,#423695,#423702,\n    #423709,#423716,#423723,#423730,#423737,#423744,#423751,#423758,\n    #423765,#423772,#423779,#423786,#423793,#423800,#423807,#423814,\n    #423821,#423828,#423835,#423842,#423849,#423856,#423863,#423870,\n    #423877,#423884,#423891,#423898,#423905,#423912,#423919,#423926,\n    #423933,#423940,#423947,#423954,#423961,#423968,#423975,#423982,\n    #423989,#423996,#424003,#424010,#424017,#424024,#424031,#424038,\n    #424045,#424052,#424059,#424066,#424073,#424080,#424087,#424094,\n    #424101,#424108,#424115,#424122,#424129,#424136,#424143,#424150,\n    #424157,#424164,#424171,#424178,#424185,#424192,#424199,#424206,\n    #424213,#424220,#424227,#424234,#424241,#424248,#424255,#424262,\n    #424269,#424276,#424283,#424290,#424297,#424304,#424311,#424318,\n    #424325,#424332,#424339,#424346,#424353,#424360,#424367,#424374,\n    #424381,#424388,#424395,#424402,#424409,#424416,#424423,#424430,\n    #424437,#424444,#424451,#424458,#424465,#424472,#424479,#424486,\n    #424493,#424500,#424507,#424514,#424521,#424528,#424535,#424542,\n    #424549,#424556,#424563,#424570,#424577,#424584,#424591,#424598,\n    #424605,#424612,#424619,#424626,#424633,#424640,#424647,#424654,\n    #424661,#424668,#424675,#424682,#424689,#424696,#424703,#424710,\n    #424717,#424724,#424731,#424738,#424745,#424752,#424759,#424766,\n    #424773,#424780,#424787,#424794,#424801,#424808,#424815,#424822,\n    #424829,#424836,#424843,#424850,#424857,#424864,#424871,#424878,\n    #424885,#424892,#424899,#424906,#424913,#424920,#424927,#424934,\n    #424941,#424948,#424955,#424962,#424969,#424976,#424983,#424990,\n    #424997,#425004,#425011,#425018,#425025,#425032,#425039,#425046,\n    #425053,#425060,#425067,#425074,#425081,#425088,#425095,#425102,\n    #425109,#425116,#425123,#425130,#425137,#425144,#425151,#425158,\n    #425165,#425172,#425179,#425186,#425193,#425200,#425207,#425214,\n    #425221,#425228,#425235,#425242,#425249,#425256,#425263,#425270,\n    #425277,#425284,#425291,#425298,#425305,#425312,#425319,#425326,\n    #425333,#425340,#425347,#425354,#425361,#425368,#425375,#425382,\n    #425389,#425396,#425403,#425410,#425417,#425424,#425431,#425438,\n    #425445,#425452,#425459,#425466,#425473,#425480,#425487,#425494,\n    #425501,#425508,#425515,#425522,#425529,#425536,#425543,#425550,\n    #425557,#425564,#425571,#425578,#425585,#425592,#425599,#425606,\n    #425613,#425620,#425627,#425634,#425641,#425648,#425655,#425662,\n    #425669,#425676,#425683,#425690,#425697,#425704,#425711,#425718,\n    #425725,#425732,#425739,#425746,#425753,#425760,#425767,#425774,\n    #425781,#425788,#425795,#425802,#425809,#425816,#425823,#425830,\n    #425837,#425844,#425851,#425858,#425865,#425872,#425879,#425886,\n    #425893,#425900,#425907,#425914,#425921,#425928,#425935,#425942,\n    #425949),#90227);").is_ok());
        assert!(
            data_entity_mechanical_design_geometric_presentation_representation(
                "('',(\n    #411695),#180791);"
            )
            .is_ok()
        );
        assert!(
            data_entity_mechanical_design_geometric_presentation_representation(
                "('',(\n    #416476),#180224);"
            )
            .is_ok()
        );
        assert!(
            data_entity_mechanical_design_geometric_presentation_representation(
                "('',(\n    #412907),#155907);"
            )
            .is_ok()
        );
        assert!(data_entity_mechanical_design_geometric_presentation_representation("('',(\n    #403076,#403083,#403090,#403097,#403104,#403111,#403118,#403125,\n    #403132,#403139,#403146,#403153,#403160,#403167,#403174,#403181,\n    #403188,#403195,#403202,#403209,#403216,#403223,#403230,#403237,\n    #403244,#403251,#403258,#403265,#403272,#403279,#403286,#403293,\n    #403300,#403307,#403314,#403321,#403328,#403335,#403342,#403350,\n    #403357,#403364,#403371,#403378,#403385,#403392,#403399,#403406,\n    #403413),#194225);").is_ok());
        assert!(
            data_entity_mechanical_design_geometric_presentation_representation(
                "('',(\n    #426048),#5307);"
            )
            .is_ok()
        );
        assert!(data_entity_mechanical_design_geometric_presentation_representation("('',(\n    #411764,#411771,#411778,#411785,#411792,#411799,#411806,#411813,\n    #411820,#411827,#411834,#411841,#411848,#411855,#411862,#411869,\n    #411876,#411883,#411890,#411897,#411904,#411911,#411918,#411925,\n    #411932,#411939,#411946,#411953,#411960,#411967,#411974,#411981,\n    #411988,#411995,#412002,#412009,#412016,#412023,#412030,#412037,\n    #412044,#412051,#412058,#412065,#412072,#412079,#412086,#412093,\n    #412100),#387279);").is_ok());
        assert!(data_entity_mechanical_design_geometric_presentation_representation("('',(\n    #401611,#401621,#401630,#401639,#401648,#401657,#401666,#401675,\n    #401684,#401693,#401702,#401711,#401720,#401729,#401738,#401747,\n    #401756,#401765,#401774,#401783,#401792,#401801,#401810,#401819,\n    #401828,#401837,#401846,#401855,#401864,#401873,#401882,#401891,\n    #401900,#401909,#401918,#401927,#401936,#401945,#401954,#401963,\n    #401972,#401981,#401990,#401999,#402008,#402017,#402026,#402035,\n    #402044,#402053,#402062,#402071,#402080,#402089,#402098,#402107,\n    #402116,#402125,#402134,#402143,#402152,#402161,#402170,#402179,\n    #402188,#402197,#402206,#402215,#402224,#402233,#402242,#402251,\n    #402260,#402269,#402278,#402287,#402296,#402305,#402314,#402323,\n    #402332,#402341,#402350,#402359,#402368,#402377,#402386,#402395,\n    #402404,#402413,#402422,#402431,#402440,#402449,#402458,#402467,\n    #402476,#402485,#402494,#402503,#402512,#402521,#402530,#402539,\n    #402548,#402557,#402566,#402575,#402584,#402593,#402602,#402611,\n    #402620,#402629,#402638,#402647,#402656,#402665,#402674,#402683,\n    #402692,#402701,#402710,#402719,#402728,#402737,#402746,#402755,\n    #402764,#402773,#402782,#402791,#402800,#402809,#402818,#402827,\n    #402836,#402845,#402854,#402863,#402872,#402881,#402890,#402899,\n    #402908,#402917,#402926,#402935,#402944,#402953,#402962,#402971,\n    #402980,#402989,#402998,#403007,#403016,#403025,#403034),#145146);").is_ok());
        assert!(
            data_entity_mechanical_design_geometric_presentation_representation(
                "('',(\n    #407083),#399327);"
            )
            .is_ok()
        );
        assert!(
            data_entity_mechanical_design_geometric_presentation_representation(
                "('',(\n    #407053),#384850);"
            )
            .is_ok()
        );
    }

    #[test]
    fn test_next_assembly_usage_occurrence() {
        assert!(data_entity_next_assembly_usage_occurrence(
            "('3943','869','',#198907,#153103\n  ,$);"
        )
        .is_ok());
        assert!(data_entity_next_assembly_usage_occurrence("('2918','','',#5,#137426,$);").is_ok());
        assert!(data_entity_next_assembly_usage_occurrence("('4381','','',#5,#335401,$);").is_ok());
        assert!(data_entity_next_assembly_usage_occurrence(
            "('4036','962','',#145221,#200195\n  ,$);"
        )
        .is_ok());
        assert!(data_entity_next_assembly_usage_occurrence(
            "('3275','201','',#165997,#150290\n  ,$);"
        )
        .is_ok());
        assert!(data_entity_next_assembly_usage_occurrence(
            "('4369','','',#333108,#332216,$\n  );"
        )
        .is_ok());
        assert!(
            data_entity_next_assembly_usage_occurrence("('2579','','',#24161,#19978,$);").is_ok()
        );
        assert!(data_entity_next_assembly_usage_occurrence(
            "('4518','15','',#387602,#389450,\n  $);"
        )
        .is_ok());
        assert!(data_entity_next_assembly_usage_occurrence(
            "('3890','816','',#145221,#198151\n  ,$);"
        )
        .is_ok());
        assert!(data_entity_next_assembly_usage_occurrence("('4270','','',#5,#323141,$);").is_ok());
    }

    #[test]
    fn test_open_shell() {
        assert!(data_entity_open_shell("('',(#383556));").is_ok());
        assert!(data_entity_open_shell("('',(#385623));").is_ok());
        assert!(data_entity_open_shell("('',(#131066));").is_ok());
        assert!(data_entity_open_shell("('',(#5823));").is_ok());
        assert!(data_entity_open_shell("('',(#129316));").is_ok());
        assert!(data_entity_open_shell("('',(#389234));").is_ok());
    }

    #[test]
    fn test_oriented_closed_shell() {
        assert!(data_entity_oriented_closed_shell("('',*,#90078,.F.);").is_ok());
        assert!(data_entity_oriented_closed_shell("('',*,#89928,.F.);").is_ok());
    }

    #[test]
    fn test_oriented_edge() {
        assert!(data_entity_oriented_edge("('',*,*,#352147,.F.);").is_ok());
        assert!(data_entity_oriented_edge("('',*,*,#372770,.F.);").is_ok());
        assert!(data_entity_oriented_edge("('',*,*,#36809,.T.);").is_ok());
        assert!(data_entity_oriented_edge("('',*,*,#231406,.F.);").is_ok());
        assert!(data_entity_oriented_edge("('',*,*,#2195,.F.);").is_ok());
        assert!(data_entity_oriented_edge("('',*,*,#128924,.F.);").is_ok());
        assert!(data_entity_oriented_edge("('',*,*,#254526,.T.);").is_ok());
        assert!(data_entity_oriented_edge("('',*,*,#282321,.F.);").is_ok());
        assert!(data_entity_oriented_edge("('',*,*,#216634,.T.);").is_ok());
        assert!(data_entity_oriented_edge("('',*,*,#29894,.T.);").is_ok());
    }

    #[test]
    fn test_over_riding_styled_item() {
        assert!(data_entity_over_riding_styled_item(
            "('overriding color',(#420760),#67182,\n  #416537);"
        )
        .is_ok());
        assert!(data_entity_over_riding_styled_item(
            "('overriding color',(#422093),#74868,\n  #420934);"
        )
        .is_ok());
        assert!(data_entity_over_riding_styled_item(
            "('overriding color',(#403008),#145083,\n  #401621);"
        )
        .is_ok());
        assert!(data_entity_over_riding_styled_item(
            "('overriding color',(#426695),#25323,\n  #426631);"
        )
        .is_ok());
        assert!(data_entity_over_riding_styled_item(
            "('overriding color',(#410405),#375266,\n  #410396);"
        )
        .is_ok());
        assert!(data_entity_over_riding_styled_item(
            "('overriding color',(#412003),#386937,\n  #411897);"
        )
        .is_ok());
        assert!(data_entity_over_riding_styled_item(
            "('overriding color',(#408755),#391252,\n  #408648);"
        )
        .is_ok());
        assert!(data_entity_over_riding_styled_item(
            "('overriding color',(#415312),#38000,\n  #414772);"
        )
        .is_ok());
        assert!(data_entity_over_riding_styled_item(
            "('overriding color',(#422100),#74909,\n  #420934);"
        )
        .is_ok());
        assert!(data_entity_over_riding_styled_item(
            "('overriding color',(#425334),#87487,\n  #420934);"
        )
        .is_ok());
    }

    #[test]
    fn test_plane() {
        assert!(data_entity_plane("('',#34393);").is_ok());
        assert!(data_entity_plane("('',#63225);").is_ok());
        assert!(data_entity_plane("('',#15412);").is_ok());
        assert!(data_entity_plane("('',#306146);").is_ok());
        assert!(data_entity_plane("('',#370704);").is_ok());
        assert!(data_entity_plane("('',#106351);").is_ok());
        assert!(data_entity_plane("('',#82156);").is_ok());
        assert!(data_entity_plane("('',#123902);").is_ok());
        assert!(data_entity_plane("('',#393420);").is_ok());
        assert!(data_entity_plane("('',#322073);").is_ok());
    }

    #[test]
    fn test_presentation_layer_assignment() {
        assert!(data_entity_presentation_layer_assignment("('NONE','visible',(#391469,\n    #391500,#390251,#390406,#390809,#391603,#390763,#391097,#390973,\n    #390211,#390623,#391946,#390561,#390468,#391314,#390880,#390716,\n    #390849,#391345,#389572,#391252,#391707,#391800,#391190,#391924,\n    #390911,#391159,#390313,#391522,#390344,#390499,#391862,#391965,\n    #391066,#391831,#391128,#391769,#391676,#391738,#390654,#391035,\n    #391553,#391605,#390807,#390282,#391376,#391407,#391645,#391438,\n    #390685,#392003,#390530,#390942,#390437,#390209,#391283,#391221,\n    #390375,#391004,#391893,#390738,#390592,#393264));").is_ok());
    }

    #[test]
    fn test_presentation_style_assignment() {
        assert!(data_entity_presentation_style_assignment("((#406513,#406518));").is_ok());
        assert!(data_entity_presentation_style_assignment("((#424054));").is_ok());
        assert!(data_entity_presentation_style_assignment("((#407292));").is_ok());
        assert!(data_entity_presentation_style_assignment("((#400473));").is_ok());
        assert!(data_entity_presentation_style_assignment("((#423753));").is_ok());
        assert!(data_entity_presentation_style_assignment("((#402352,#402357));").is_ok());
        assert!(data_entity_presentation_style_assignment("((#414566));").is_ok());
        assert!(data_entity_presentation_style_assignment("((#412011));").is_ok());
        assert!(data_entity_presentation_style_assignment("((#417135));").is_ok());
        assert!(data_entity_presentation_style_assignment("((#400725));").is_ok());
    }

    #[test]
    fn test_presentation_style_by_context() {
        assert!(data_entity_presentation_style_by_context("((#410648,#410653),#399365);").is_ok());
        assert!(data_entity_presentation_style_by_context("((#406713,#406719),#399367);").is_ok());
        assert!(data_entity_presentation_style_by_context("((#426070,#426076),#399363);").is_ok());
    }

    #[test]
    fn test_product() {
        assert!(data_entity_product("('C66','C66','',(#200814));").is_ok());
        assert!(data_entity_product("('BAT1','BAT1','',(#395319));").is_ok());
        assert!(data_entity_product("('R152','R152','',(#153740));").is_ok());
        assert!(data_entity_product("('TP95','TP95','',(#136981));").is_ok());
        assert!(data_entity_product("('R102','R102','',(#322948));").is_ok());
        assert!(data_entity_product("('C176','C176','',(#197734));").is_ok());
        assert!(data_entity_product("('C42','C42','',(#387560));").is_ok());
        assert!(data_entity_product("('Extruded','Extruded','',(#129000));").is_ok());
        assert!(
            data_entity_product("('RESC310X160X65L45N','RESC310X160X65L45N','',(#27114));").is_ok()
        );
        assert!(data_entity_product("('C250','C250','',(#194450));").is_ok());
    }

    #[test]
    fn test_product_category() {}

    #[test]
    fn test_product_context() {
        assert!(data_entity_product_context("('',#2,'mechanical');").is_ok());
        assert!(data_entity_product_context("('',#2,'mechanical');").is_ok());
        assert!(data_entity_product_context("('',#2,'mechanical');").is_ok());
        assert!(data_entity_product_context("('',#2,'mechanical');").is_ok());
        assert!(data_entity_product_context("('',#2,'mechanical');").is_ok());
        assert!(data_entity_product_context("('',#2,'mechanical');").is_ok());
        assert!(data_entity_product_context("('',#2,'mechanical');").is_ok());
        assert!(data_entity_product_context("('',#2,'mechanical');").is_ok());
        assert!(data_entity_product_context("('',#2,'mechanical');").is_ok());
        assert!(data_entity_product_context("('',#2,'mechanical');").is_ok());
    }

    #[test]
    fn test_product_definition() {
        assert!(data_entity_product_definition("('design','',#200812,#200815);").is_ok());
        assert!(data_entity_product_definition("('design','',#395317,#395320);").is_ok());
        assert!(data_entity_product_definition("('design','',#153738,#153741);").is_ok());
        assert!(data_entity_product_definition("('design','',#136979,#136982);").is_ok());
        assert!(data_entity_product_definition("('design','',#322946,#322949);").is_ok());
        assert!(data_entity_product_definition("('design','',#197732,#197735);").is_ok());
        assert!(data_entity_product_definition("('design','',#387558,#387561);").is_ok());
        assert!(data_entity_product_definition("('design','',#128998,#129001);").is_ok());
        assert!(data_entity_product_definition("('design','',#27112,#27115);").is_ok());
        assert!(data_entity_product_definition("('design','',#194448,#194451);").is_ok());
    }

    #[test]
    fn test_product_definition_context() {
        assert!(data_entity_product_definition_context("('part definition',#2,'design');").is_ok());
        assert!(data_entity_product_definition_context("('part definition',#2,'design');").is_ok());
        assert!(data_entity_product_definition_context("('part definition',#2,'design');").is_ok());
        assert!(data_entity_product_definition_context("('part definition',#2,'design');").is_ok());
        assert!(data_entity_product_definition_context("('part definition',#2,'design');").is_ok());
        assert!(data_entity_product_definition_context("('part definition',#2,'design');").is_ok());
        assert!(data_entity_product_definition_context("('part definition',#2,'design');").is_ok());
        assert!(data_entity_product_definition_context("('part definition',#2,'design');").is_ok());
        assert!(data_entity_product_definition_context("('part definition',#2,'design');").is_ok());
        assert!(data_entity_product_definition_context("('part definition',#2,'design');").is_ok());
    }

    #[test]
    fn test_product_definition_formation() {
        assert!(data_entity_product_definition_formation("('','',#200813);").is_ok());
        assert!(data_entity_product_definition_formation("('','',#395318);").is_ok());
        assert!(data_entity_product_definition_formation("('','',#153739);").is_ok());
        assert!(data_entity_product_definition_formation("('','',#136980);").is_ok());
        assert!(data_entity_product_definition_formation("('','',#322947);").is_ok());
        assert!(data_entity_product_definition_formation("('','',#197733);").is_ok());
        assert!(data_entity_product_definition_formation("('','',#387559);").is_ok());
        assert!(data_entity_product_definition_formation("('','',#128999);").is_ok());
        assert!(data_entity_product_definition_formation("('','',#27113);").is_ok());
        assert!(data_entity_product_definition_formation("('','',#194449);").is_ok());
    }

    #[test]
    fn test_product_definition_formation_with_specified_source() {}

    #[test]
    fn test_product_definition_shape() {
        assert!(data_entity_product_definition_shape(
            "('Placement','Placement of an item',\n  #167360);"
        )
        .is_ok());
        assert!(data_entity_product_definition_shape(
            "('Placement','Placement of an item',\n  #359400);"
        )
        .is_ok());
        assert!(data_entity_product_definition_shape(
            "('Placement','Placement of an item',\n  #27513);"
        )
        .is_ok());
        assert!(data_entity_product_definition_shape(
            "('Placement','Placement of an item',\n  #165797);"
        )
        .is_ok());
        assert!(data_entity_product_definition_shape("('','',#162783);").is_ok());
        assert!(data_entity_product_definition_shape(
            "('Placement','Placement of an item',\n  #153812);"
        )
        .is_ok());
        assert!(data_entity_product_definition_shape("('','',#194419);").is_ok());
        assert!(data_entity_product_definition_shape("('','',#381707);").is_ok());
        assert!(data_entity_product_definition_shape(
            "('Placement','Placement of an item',\n  #200046);"
        )
        .is_ok());
        assert!(data_entity_product_definition_shape(
            "('Placement','Placement of an item',\n  #24089);"
        )
        .is_ok());
    }

    #[test]
    fn test_product_related_product_category() {
        assert!(data_entity_product_related_product_category("('part',$,(#200869));").is_ok());
        assert!(data_entity_product_related_product_category("('part',$,(#396675));").is_ok());
        assert!(data_entity_product_related_product_category("('part',$,(#153795));").is_ok());
        assert!(data_entity_product_related_product_category("('part',$,(#136980));").is_ok());
        assert!(data_entity_product_related_product_category("('part',$,(#322947));").is_ok());
        assert!(data_entity_product_related_product_category("('part',$,(#197789));").is_ok());
        assert!(data_entity_product_related_product_category("('part',$,(#387559));").is_ok());
        assert!(data_entity_product_related_product_category("('part',$,(#127904));").is_ok());
        assert!(data_entity_product_related_product_category("('part',$,(#24994));").is_ok());
        assert!(data_entity_product_related_product_category("('part',$,(#194505));").is_ok());
    }

    #[test]
    fn test_property_definition() {
        assert!(data_entity_property_definition(
            "('geometric_validation_property','centroid'\n  ,#427273);"
        )
        .is_ok());
        assert!(data_entity_property_definition(
            "('material property','material name',\n  #321263);"
        )
        .is_ok());
        assert!(data_entity_property_definition(
            "('shape with specific properties',\n  'properties for subshape',#427251);"
        )
        .is_ok());
        assert!(data_entity_property_definition(
            "('geometric_validation_property','volume',\n  #427251);"
        )
        .is_ok());
        assert!(data_entity_property_definition(
            "('geometric_validation_property','centroid'\n  ,#427251);"
        )
        .is_ok());
        assert!(data_entity_property_definition(
            "('geometric_validation_property',\n  'surface area',#427273);"
        )
        .is_ok());
        assert!(data_entity_property_definition(
            "('material property','material name',\n  #356697);"
        )
        .is_ok());
        assert!(data_entity_property_definition(
            "('geometric_validation_property',\n  'surface area',#427251);"
        )
        .is_ok());
        assert!(data_entity_property_definition(
            "('shape with specific properties',\n  'properties for subshape',#427273);"
        )
        .is_ok());
        assert!(
            data_entity_property_definition("('material property','density',#321263);").is_ok()
        );
    }

    #[test]
    fn test_property_definition_representation() {
        assert!(data_entity_property_definition_representation("(#427290,#427291);").is_ok());
        assert!(data_entity_property_definition_representation("(#399371,#399369);").is_ok());
        assert!(data_entity_property_definition_representation("(#427254,#427255);").is_ok());
        assert!(data_entity_property_definition_representation("(#427268,#427269);").is_ok());
        assert!(data_entity_property_definition_representation("(#427276,#427277);").is_ok());
        assert!(data_entity_property_definition_representation("(#427283,#427284);").is_ok());
        assert!(data_entity_property_definition_representation("(#399378,#399376);").is_ok());
        assert!(data_entity_property_definition_representation("(#427261,#427262);").is_ok());
        assert!(data_entity_property_definition_representation("(#399373,#399375);").is_ok());
        assert!(data_entity_property_definition_representation("(#399380,#399382);").is_ok());
    }

    #[test]
    fn test_representation() {
        assert!(data_entity_representation("('centroid',(#427292),#359378);").is_ok());
        assert!(data_entity_representation("('material name',(#399370),#321256);").is_ok());
        assert!(data_entity_representation("('surface area',(#427256),#321256);").is_ok());
        assert!(data_entity_representation("('centroid',(#427270),#321256);").is_ok());
        assert!(data_entity_representation("('surface area',(#427278),#359378);").is_ok());
        assert!(data_entity_representation("('volume',(#427285),#359378);").is_ok());
        assert!(data_entity_representation("('material name',(#399377),#356690);").is_ok());
        assert!(data_entity_representation("('volume',(#427263),#321256);").is_ok());
        assert!(data_entity_representation("($  ,(),$\n    );").is_ok());
        assert!(data_entity_representation("($  ,(),$\n    );").is_ok());
    }

    #[test]
    fn test_shape_aspect() {
        assert!(data_entity_shape_aspect("('','',#359384,.F.);").is_ok());
        assert!(data_entity_shape_aspect("('','',#321262,.F.);").is_ok());
    }

    #[test]
    fn test_shape_definition_representation() {
        assert!(data_entity_shape_definition_representation("(#27110,#25007);").is_ok());
        assert!(data_entity_shape_definition_representation("(#191750,#191756);").is_ok());
        assert!(data_entity_shape_definition_representation("(#168012,#168018);").is_ok());
        assert!(data_entity_shape_definition_representation("(#388658,#388664);").is_ok());
        assert!(data_entity_shape_definition_representation("(#43736,#43742);").is_ok());
        assert!(data_entity_shape_definition_representation("(#24879,#24885);").is_ok());
        assert!(data_entity_shape_definition_representation("(#323560,#323566);").is_ok());
        assert!(data_entity_shape_definition_representation("(#166892,#166898);").is_ok());
        assert!(data_entity_shape_definition_representation("(#167956,#167962);").is_ok());
        assert!(data_entity_shape_definition_representation("(#139021,#139027);").is_ok());
    }

    #[test]
    fn test_shape_representation() {
        assert!(data_entity_shape_representation("('',(#11,#43361),#43365);").is_ok());
        assert!(data_entity_shape_representation("('',(#11,#137068),#137072);").is_ok());
        assert!(data_entity_shape_representation("('',(#11,#136928),#136932);").is_ok());
        assert!(data_entity_shape_representation("('',(#11,#138076),#138080);").is_ok());
        assert!(data_entity_shape_representation("('',(#11,#322951),#322955);").is_ok());
        assert!(data_entity_shape_representation(
            "('',(#11,#11152,#11574,#11996,#12418),\n  #12960);"
        )
        .is_ok());
        assert!(data_entity_shape_representation("('',(#11,#199165),#199169);").is_ok());
        assert!(data_entity_shape_representation("('',(#11,#323147),#323151);").is_ok());
        assert!(data_entity_shape_representation("('',(#11,#202161),#202165);").is_ok());
        assert!(data_entity_shape_representation("('',(#11,#138776),#138780);").is_ok());
    }

    #[test]
    fn test_shape_representation_relationship() {}

    #[test]
    fn test_shell_based_surface_model() {
        assert!(data_entity_shell_based_surface_model("('',(#383555));").is_ok());
        assert!(data_entity_shell_based_surface_model("('',(#385622));").is_ok());
        assert!(data_entity_shell_based_surface_model("('',(#131065));").is_ok());
        assert!(data_entity_shell_based_surface_model("('',(#5822));").is_ok());
        assert!(data_entity_shell_based_surface_model("('',(#129315));").is_ok());
        assert!(data_entity_shell_based_surface_model("('',(#389233));").is_ok());
    }

    #[test]
    fn test_spherical_surface() {
        assert!(data_entity_spherical_surface("('',#394324,0.125);").is_ok());
        assert!(data_entity_spherical_surface("('',#171404,5.E-002);").is_ok());
        assert!(data_entity_spherical_surface("('',#6207,0.1);").is_ok());
        assert!(data_entity_spherical_surface("('',#39988,5.E-002);").is_ok());
        assert!(data_entity_spherical_surface("('',#170006,0.25);").is_ok());
        assert!(data_entity_spherical_surface("('',#39360,5.E-002);").is_ok());
        assert!(data_entity_spherical_surface("('',#381307,5.E-002);").is_ok());
        assert!(data_entity_spherical_surface("('',#8086,0.1);").is_ok());
        assert!(data_entity_spherical_surface("('',#325461,1.38E-002);").is_ok());
        assert!(data_entity_spherical_surface("('',#6080,0.1);").is_ok());
    }

    #[test]
    fn test_styled_item() {
        assert!(data_entity_styled_item("('color',(#405958),#188083);").is_ok());
        assert!(data_entity_styled_item("('color',(#426004),#5451);").is_ok());
        assert!(data_entity_styled_item("('color',(#405998),#335417);").is_ok());
        assert!(data_entity_styled_item("('color',(#400141),#359420);").is_ok());
        assert!(data_entity_styled_item("('color',(#411716),#11152);").is_ok());
        assert!(data_entity_styled_item("('color',(#426080),#150353);").is_ok());
        assert!(data_entity_styled_item("('color',(#427231),#163676);").is_ok());
        assert!(data_entity_styled_item("('color',(#426390),#190309);").is_ok());
        assert!(data_entity_styled_item("('color',(#403442),#168410);").is_ok());
        assert!(data_entity_styled_item("('color',(#407474),#380455);").is_ok());
    }

    #[test]
    fn test_surface_of_linear_extrusion() {
        assert!(data_entity_surface_of_linear_extrusion("('',#349510,#349517);").is_ok());
        assert!(data_entity_surface_of_linear_extrusion("('',#349488,#349495);").is_ok());
    }

    #[test]
    fn test_surface_side_style() {
        assert!(data_entity_surface_side_style("('',(#412122));").is_ok());
        assert!(data_entity_surface_side_style("('',(#424063));").is_ok());
        assert!(data_entity_surface_side_style("('',(#417991));").is_ok());
        assert!(data_entity_surface_side_style("('',(#400475));").is_ok());
        assert!(data_entity_surface_side_style("('',(#409793));").is_ok());
        assert!(data_entity_surface_side_style("('',(#402354));").is_ok());
        assert!(data_entity_surface_side_style("('',(#421956));").is_ok());
        assert!(data_entity_surface_side_style("('',(#418271));").is_ok());
        assert!(data_entity_surface_side_style("('',(#417137));").is_ok());
        assert!(data_entity_surface_side_style("('',(#400727));").is_ok());
    }

    #[test]
    fn test_surface_style_fill_area() {
        assert!(data_entity_surface_style_fill_area("(#412123);").is_ok());
        assert!(data_entity_surface_style_fill_area("(#424064);").is_ok());
        assert!(data_entity_surface_style_fill_area("(#417992);").is_ok());
        assert!(data_entity_surface_style_fill_area("(#400476);").is_ok());
        assert!(data_entity_surface_style_fill_area("(#409794);").is_ok());
        assert!(data_entity_surface_style_fill_area("(#402355);").is_ok());
        assert!(data_entity_surface_style_fill_area("(#421957);").is_ok());
        assert!(data_entity_surface_style_fill_area("(#418272);").is_ok());
        assert!(data_entity_surface_style_fill_area("(#417138);").is_ok());
        assert!(data_entity_surface_style_fill_area("(#400728);").is_ok());
    }

    #[test]
    fn test_surface_style_usage() {
        assert!(data_entity_surface_style_usage("(.BOTH.,#412121);").is_ok());
        assert!(data_entity_surface_style_usage("(.BOTH.,#424062);").is_ok());
        assert!(data_entity_surface_style_usage("(.BOTH.,#417990);").is_ok());
        assert!(data_entity_surface_style_usage("(.BOTH.,#400474);").is_ok());
        assert!(data_entity_surface_style_usage("(.BOTH.,#409792);").is_ok());
        assert!(data_entity_surface_style_usage("(.BOTH.,#402353);").is_ok());
        assert!(data_entity_surface_style_usage("(.BOTH.,#421955);").is_ok());
        assert!(data_entity_surface_style_usage("(.BOTH.,#418270);").is_ok());
        assert!(data_entity_surface_style_usage("(.BOTH.,#417136);").is_ok());
        assert!(data_entity_surface_style_usage("(.BOTH.,#400726);").is_ok());
    }

    #[test]
    fn test_toroidal_surface() {
        assert!(data_entity_toroidal_surface("('',#394468,0.113,1.2E-002);").is_ok());
        assert!(data_entity_toroidal_surface("('',#393207,0.113,1.2E-002);").is_ok());
        assert!(data_entity_toroidal_surface("('',#335221,4.9,0.1);").is_ok());
        assert!(data_entity_toroidal_surface("('',#335371,4.225,0.1);").is_ok());
        assert!(data_entity_toroidal_surface("('',#394408,0.113,1.2E-002);").is_ok());
        assert!(data_entity_toroidal_surface("('',#334532,1.35,0.15);").is_ok());
        assert!(data_entity_toroidal_surface("('',#333277,4.225,0.1);").is_ok());
        assert!(data_entity_toroidal_surface("('',#394388,0.113,1.2E-002);").is_ok());
        assert!(data_entity_toroidal_surface("('',#334652,1.35,0.15);").is_ok());
        assert!(data_entity_toroidal_surface("('',#333321,1.15,0.1);").is_ok());
    }

    #[test]
    fn test_trimmed_curve() {
        assert!(data_entity_trimmed_curve("('',#371726,(#371731,PARAMETER_VALUE(0.E+000)),(\n    #371732,PARAMETER_VALUE(3.141592653589)),.T.,.PARAMETER.);").is_ok());
        assert!(data_entity_trimmed_curve("('',#371701,(#371706,PARAMETER_VALUE(0.E+000)),(\n    #371707,PARAMETER_VALUE(3.141592653589)),.T.,.PARAMETER.);").is_ok());
        assert!(data_entity_trimmed_curve("('',#371718,(#371723,PARAMETER_VALUE(0.E+000)),(\n    #371724,PARAMETER_VALUE(3.141592653589)),.T.,.PARAMETER.);").is_ok());
        assert!(data_entity_trimmed_curve("('',#371709,(#371714,PARAMETER_VALUE(0.E+000)),(\n    #371715,PARAMETER_VALUE(3.141592653589)),.T.,.PARAMETER.);").is_ok());
    }

    #[test]
    fn test_uncertainty_measure_with_unit() {
        assert!(data_entity_uncertainty_measure_with_unit(
            "(LENGTH_MEASURE(1.E-007),#200822,\n  'distance_accuracy_value','confusion accuracy');"
        )
        .is_ok());
        assert!(data_entity_uncertainty_measure_with_unit(
            "(LENGTH_MEASURE(1.E-007),#395339,\n  'distance_accuracy_value','confusion accuracy');"
        )
        .is_ok());
        assert!(data_entity_uncertainty_measure_with_unit(
            "(LENGTH_MEASURE(5.E-006),#153748,\n  'distance_accuracy_value','confusion accuracy');"
        )
        .is_ok());
        assert!(data_entity_uncertainty_measure_with_unit(
            "(LENGTH_MEASURE(1.E-007),#136989,\n  'distance_accuracy_value','confusion accuracy');"
        )
        .is_ok());
        assert!(data_entity_uncertainty_measure_with_unit(
            "(LENGTH_MEASURE(5.E-006),#322956,\n  'distance_accuracy_value','confusion accuracy');"
        )
        .is_ok());
        assert!(data_entity_uncertainty_measure_with_unit(
            "(LENGTH_MEASURE(1.E-007),#197742,\n  'distance_accuracy_value','confusion accuracy');"
        )
        .is_ok());
        assert!(data_entity_uncertainty_measure_with_unit(
            "(LENGTH_MEASURE(1.E-007),#387568,\n  'distance_accuracy_value','confusion accuracy');"
        )
        .is_ok());
        assert!(data_entity_uncertainty_measure_with_unit(
            "(LENGTH_MEASURE(1.E-007),#128991,\n  'distance_accuracy_value','confusion accuracy');"
        )
        .is_ok());
        assert!(data_entity_uncertainty_measure_with_unit(
            "(LENGTH_MEASURE(2.E-006),#27105,\n  'distance_accuracy_value','confusion accuracy');"
        )
        .is_ok());
        assert!(data_entity_uncertainty_measure_with_unit(
            "(LENGTH_MEASURE(1.E-007),#194458,\n  'distance_accuracy_value','confusion accuracy');"
        )
        .is_ok());
    }

    #[test]
    fn test_value_representation_item() {}

    #[test]
    fn test_vector() {
        assert!(data_entity_vector("('',#322112,1.);").is_ok());
        assert!(data_entity_vector("('',#270072,1.);").is_ok());
        assert!(data_entity_vector("('',#117143,1.);").is_ok());
        assert!(data_entity_vector("('',#248800,1.);").is_ok());
        assert!(data_entity_vector("('',#339198,1.);").is_ok());
        assert!(data_entity_vector("('',#216792,1.);").is_ok());
        assert!(data_entity_vector("('',#221462,1.);").is_ok());
        assert!(data_entity_vector("('',#292282,1.);").is_ok());
        assert!(data_entity_vector("('',#111916,1.);").is_ok());
        assert!(data_entity_vector("('',#203996,1.);").is_ok());
    }

    #[test]
    fn test_vertex_point() {
        assert!(data_entity_vertex_point("('',#13321);").is_ok());
        assert!(data_entity_vertex_point("('',#209043);").is_ok());
        assert!(data_entity_vertex_point("('',#10124);").is_ok());
        assert!(data_entity_vertex_point("('',#375441);").is_ok());
        assert!(data_entity_vertex_point("('',#90916);").is_ok());
        assert!(data_entity_vertex_point("('',#73268);").is_ok());
        assert!(data_entity_vertex_point("('',#363871);").is_ok());
        assert!(data_entity_vertex_point("('',#173364);").is_ok());
        assert!(data_entity_vertex_point("('',#314641);").is_ok());
        assert!(data_entity_vertex_point("('',#74306);").is_ok());
    }

    #[test]
    fn test_data_line() {
        assert!(data_line("#103695 = ORIENTED_EDGE('',*,*,#103696,.T.);").is_ok());
        assert!(data_line("#124123 = VERTEX_POINT('',#124124);").is_ok());
        assert!(data_line("#113965 = EDGE_LOOP('',(#113966,#113974,#113975,#113983));").is_ok());
        assert!(data_line("#234289 = VERTEX_POINT('',#234290);").is_ok());
        assert!(data_line("#188211 = EDGE_LOOP('',(#188212,#188213,#188214,#188215));").is_ok());
        assert!(data_line("#26497 = ADVANCED_FACE('',(#26498),#26510,.T.);").is_ok());
        assert!(data_line("#285683 = AXIS2_PLACEMENT_3D('',#285684,#285685,#285686);").is_ok());
        assert!(data_line("#293207 = CIRCLE('',#293208,4.2);").is_ok());
        assert!(
            data_line("#255513 = CARTESIAN_POINT('',(7.575,1.251823672866,-3.616043483317));")
                .is_ok()
        );
        assert!(data_line("#381425 = DIRECTION('',(0.E+000,0.E+000,-1.));").is_ok());
        assert!(data_line("#395859 = LINE('',#395860,#395861);").is_ok());
        assert!(data_line("#80154 = PLANE('',#80155);").is_ok());
        assert!(data_line(
            "#188350 = CARTESIAN_POINT('',(-0.492273030442,0.270494406184,\n    0.392082765346));"
        )
        .is_ok());
        assert!(data_line("#193529 = EDGE_CURVE('',#193530,#193532,#193534,.T.);").is_ok());
        assert!(data_line("#149798 = DIRECTION('',(0.E+000,0.E+000,1.));").is_ok());
        assert!(data_line("#152676 = CARTESIAN_POINT('',(0.3,-0.15,0.28));").is_ok());
        assert!(data_line("#134405 = ADVANCED_FACE('',(#134406),#134431,.F.);").is_ok());
        assert!(data_line("#331873 = AXIS2_PLACEMENT_3D('',#331874,#331875,#331876);").is_ok());
        assert!(data_line("#90171 = LINE('',#90172,#90173);").is_ok());
        assert!(
            data_line("#333094 = CONTEXT_DEPENDENT_SHAPE_REPRESENTATION(#333095,#333097);").is_ok()
        );
        assert!(data_line("#235265 = CARTESIAN_POINT('',(10.575,-2.447927405784,-7.05));").is_ok());
        assert!(data_line(
            "#68815 = CARTESIAN_POINT('',(11.2999999994,0.7899999999,-7.058485782561)\n  );"
        )
        .is_ok());
        assert!(data_line("#191365 = AXIS2_PLACEMENT_3D('',#191366,#191367,#191368);").is_ok());
        assert!(data_line("#295899 = ORIENTED_EDGE('',*,*,#295797,.T.);").is_ok());
        assert!(data_line("#353585 = VECTOR('',#353586,1.);").is_ok());
        assert!(data_line("#390574 = VERTEX_POINT('',#390575);").is_ok());
        assert!(data_line("#308141 = LINE('',#308142,#308143);").is_ok());
        assert!(data_line("#13026 = EDGE_CURVE('',#13027,#13019,#13029,.T.);").is_ok());
        assert!(data_line("#394503 = CARTESIAN_POINT('',(-98.82047619806,10.644119757988,\n    42.342860302395));").is_ok());
        assert!(data_line("#13726 = ADVANCED_FACE('',(#13727),#13761,.F.);").is_ok());
        assert!(data_line(
            "#199699 = DIRECTION('',(-3.777050848347E-023,8.742273394091E-008,-1.));"
        )
        .is_ok());
        assert!(data_line("#83164 = DIRECTION('',(-0.E+000,-1.,-0.E+000));").is_ok());
        assert!(data_line("#90077 = ORIENTED_CLOSED_SHELL('',*,#90078,.F.);").is_ok());
        assert!(data_line("#406728 = FILL_AREA_STYLE_COLOUR('',#406729);").is_ok());
        assert!(data_line("#368718 = AXIS2_PLACEMENT_3D('',#368719,#368720,#368721);").is_ok());
        assert!(data_line(
            "#263881 = CARTESIAN_POINT('',(-4.875,1.224848688337,-3.335585364953));"
        )
        .is_ok());
        assert!(
            data_line("#3259 = CARTESIAN_POINT('',(9.24999928,103.50000636,0.E+000));").is_ok()
        );
        assert!(data_line("#268049 = VECTOR('',#268050,1.);").is_ok());
        assert!(data_line("#247563 = ORIENTED_EDGE('',*,*,#247548,.T.);").is_ok());
        assert!(
            data_line("#165973 = PRODUCT_DEFINITION_CONTEXT('part definition',#2,'design');")
                .is_ok()
        );
        assert!(data_line("#382593 = ADVANCED_FACE('',(#382594),#382612,.T.);").is_ok());
        assert!(data_line("#285325 = LINE('',#285326,#285327);").is_ok());
        assert!(data_line("#256411 = FACE_BOUND('',#256412,.F.);").is_ok());
        assert!(data_line(
            "#90097 = CARTESIAN_POINT('',(16.2499999994,14.99898095209,-9.4499999996)\n  );"
        )
        .is_ok());
        assert!(data_line("#16086 = ORIENTED_EDGE('',*,*,#16087,.T.);").is_ok());
        assert!(data_line("#216011 = VERTEX_POINT('',#216012);").is_ok());
        assert!(data_line("#257199 = ORIENTED_EDGE('',*,*,#257016,.T.);").is_ok());
        assert!(data_line("#355647 = EDGE_CURVE('',#355648,#355552,#355650,.T.);").is_ok());
        assert!(data_line("#332487 = PLANE('',#332488);").is_ok());
        assert!(
            data_line("#340491 = DIRECTION('',(0.707106781187,0.707106781187,-0.E+000));").is_ok()
        );
        assert!(data_line("#4043 = ORIENTED_EDGE('',*,*,#4044,.F.);").is_ok());
        assert!(data_line("#402556 = DRAUGHTING_PRE_DEFINED_CURVE_FONT('continuous');").is_ok());
        assert!(data_line("#301777 = LINE('',#301778,#301779);").is_ok());
        assert!(data_line("#254801 = DIRECTION('',(0.E+000,0.E+000,-1.));").is_ok());
        assert!(data_line("#170114 = UNCERTAINTY_MEASURE_WITH_UNIT(LENGTH_MEASURE(1.E-007),#170111,\n  'distance_accuracy_value','confusion accuracy');").is_ok());
        assert!(
            data_line("#192959 = PRODUCT_DEFINITION_CONTEXT('part definition',#2,'design');")
                .is_ok()
        );
        assert!(data_line("#99033 = DIRECTION('',(0.E+000,0.E+000,1.));").is_ok());
        assert!(data_line("#359078 = LINE('',#359079,#359080);").is_ok());
        assert!(data_line("#65500 = DIRECTION('',(-0.E+000,-1.,-0.E+000));").is_ok());
        assert!(data_line("#7100 = ADVANCED_FACE('',(#7101),#7128,.T.);").is_ok());
    }
}<|MERGE_RESOLUTION|>--- conflicted
+++ resolved
@@ -12,7 +12,24 @@
     Err as NomErr,
 };
 
-<<<<<<< HEAD
+pub fn step_stf_volume_measure(input: &str) -> Res<&str, VolumeMeasure> {
+    delimited(
+        tuple((tag("VOLUME_MEASURE"), after_ws(tag("(")))),
+        after_ws(step_float),
+        after_ws(tag(")")),
+    )(input)
+    .map(|(next_input, res)| (next_input, VolumeMeasure(res)))
+}
+
+pub fn step_stf_positive_length_measure(input: &str) -> Res<&str, PositiveLengthMeasure> {
+    delimited(
+        tuple((tag("POSITIVE_LENGTH_MEASURE"), after_ws(tag("(")))),
+        after_ws(step_float),
+        after_ws(tag(")")),
+    )(input)
+    .map(|(next_input, res)| (next_input, PositiveLengthMeasure(res)))
+}
+
 pub fn step_stf_parameter_value(input: &str) -> Res<&str, ParameterValue> {
     delimited(
         tuple((tag("PARAMETER_VALUE"), after_ws(tag("(")))),
@@ -23,9 +40,6 @@
 }
 
 pub fn step_stf_count_measure(input: &str) -> Res<&str, CountMeasure> {
-=======
-pub fn step_stf_positive_length_measure(input: &str) -> Res<&str, PositiveLengthMeasure> {
->>>>>>> 1959e208
     delimited(
         tuple((tag("COUNT_MEASURE"), after_ws(tag("(")))),
         after_ws(step_float),
@@ -34,15 +48,6 @@
     .map(|(next_input, res)| (next_input, CountMeasure(res)))
 }
 
-pub fn step_stf_area_measure(input: &str) -> Res<&str, AreaMeasure> {
-    delimited(
-        tuple((tag("AREA_MEASURE"), after_ws(tag("(")))),
-        after_ws(step_float),
-        after_ws(tag(")")),
-    )(input)
-    .map(|(next_input, res)| (next_input, AreaMeasure(res)))
-}
-
 pub fn step_stf_length_measure(input: &str) -> Res<&str, LengthMeasure> {
     delimited(
         tuple((tag("LENGTH_MEASURE"), after_ws(tag("(")))),
@@ -50,28 +55,6 @@
         after_ws(tag(")")),
     )(input)
     .map(|(next_input, res)| (next_input, LengthMeasure(res)))
-}
-
-<<<<<<< HEAD
-pub fn step_stf_positive_length_measure(input: &str) -> Res<&str, PositiveLengthMeasure> {
-=======
-pub fn step_stf_volume_measure(input: &str) -> Res<&str, VolumeMeasure> {
-    delimited(
-        tuple((tag("VOLUME_MEASURE"), after_ws(tag("(")))),
-        after_ws(step_float),
-        after_ws(tag(")")),
-    )(input)
-    .map(|(next_input, res)| (next_input, VolumeMeasure(res)))
-}
-
-pub fn step_stf_count_measure(input: &str) -> Res<&str, CountMeasure> {
->>>>>>> 1959e208
-    delimited(
-        tuple((tag("POSITIVE_LENGTH_MEASURE"), after_ws(tag("(")))),
-        after_ws(step_float),
-        after_ws(tag(")")),
-    )(input)
-    .map(|(next_input, res)| (next_input, PositiveLengthMeasure(res)))
 }
 
 pub fn step_stf_area_measure(input: &str) -> Res<&str, AreaMeasure> {
