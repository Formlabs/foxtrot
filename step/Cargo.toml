--- conflicted
+++ resolved
@@ -12,11 +12,8 @@
 nalgebra-glm = "0.3"
 cdt = { path = "../cdt" }
 memchr = "2.4.0"
-<<<<<<< HEAD
 rayon = "1.5"
-=======
 ambassador = "0.2"
->>>>>>> 812dc37e
 
 [dev-dependencies]
 clap = "2.33"